package allocate

import (
	"fmt"
	"math"
	"net"

	"github.com/dougbtv/whereabouts/pkg/logging"
	"github.com/dougbtv/whereabouts/pkg/types"
)

// AssignmentError defines an IP assignment error.
type AssignmentError struct {
	firstIP net.IP
	lastIP  net.IP
	ipnet   net.IPNet
}

func (a AssignmentError) Error() string {
	return fmt.Sprintf("Could not allocate IP in range: ip: %v / - %v / range: %#v", a.firstIP, a.lastIP, a.ipnet)
}

type DeallocateError struct {
	containerID string
}

func (a DeallocateError) Error() string {
	return fmt.Sprintf("Could not Deallocate IP for: %s", a.containerID)
}

// AssignIP assigns an IP using a range and a reserve list.
<<<<<<< HEAD
func AssignIP(ipRange types.IPRange, reservelist []types.IPReservation, containerID string) (net.IPNet, []types.IPReservation, error) {
=======
func AssignIP(ipamConf types.IPAMConfig, reservelist []types.IPReservation, containerID string, podRef string) (net.IPNet, []types.IPReservation, error) {
>>>>>>> 1766cdf3

	// Setup the basics here.
	_, ipnet, _ := net.ParseCIDR(ipRange.Range)

<<<<<<< HEAD
	newip, updatedreservelist, err := IterateForAssignment(*ipnet, ipRange.RangeStart, ipRange.RangeEnd, reservelist, ipRange.OmitRanges, containerID)
=======
	newip, updatedreservelist, err := IterateForAssignment(*ipnet, ipamConf.RangeStart, ipamConf.RangeEnd, reservelist, ipamConf.OmitRanges, containerID, podRef)
>>>>>>> 1766cdf3
	if err != nil {
		return net.IPNet{}, nil, err
	}

	return net.IPNet{IP: newip, Mask: ipnet.Mask}, updatedreservelist, nil
}

// DeallocateIP assigns an IP using a range and a reserve list.
func DeallocateIP(reservelist []types.IPReservation, containerID string) ([]types.IPReservation, error) {

	updatedreservelist, err := IterateForDeallocation(reservelist, containerID)
	if err != nil {
		return nil, err
	}

	return updatedreservelist, nil
}

// IterateForDeallocation iterates overs currently reserved IPs and the deallocates given the container id.
func IterateForDeallocation(reservelist []types.IPReservation, containerID string) ([]types.IPReservation, error) {

	// Cycle through and find the index that corresponds to our containerID
	foundidx := -1
	for idx, v := range reservelist {
		if v.ContainerID == containerID {
			foundidx = idx
			break
		}
	}

	// Check if it's a valid index
	if foundidx < 0 {
		return reservelist, DeallocateError{containerID: containerID}
	}

	updatedreservelist := removeIdxFromSlice(reservelist, foundidx)
	return updatedreservelist, nil
}

func removeIdxFromSlice(s []types.IPReservation, i int) []types.IPReservation {
	s[i] = s[len(s)-1]
	return s[:len(s)-1]
}

// byteSliceAdd adds ar1 to ar2
// note: ar1/ar2 should be 16-length array
func byteSliceAdd(ar1, ar2 []byte) ([]byte, error) {
	if len(ar1) != len(ar2) {
		return nil, fmt.Errorf("byteSliceAdd: bytes array mismatch: %v != %v", len(ar1), len(ar2))
	}
	carry := uint(0)

	sumByte := make([]byte, 16)
	for n := range ar1 {
		var sum uint
		sum = uint(ar1[15-n]) + uint(ar2[15-n]) + carry
		carry = 0
		if sum > 255 {
			carry = 1
		}
		sumByte[15-n] = uint8(sum)
	}

	return sumByte, nil
}

// byteSliceSub subtracts ar2 from ar1. This function assumes that ar1 > ar2
// note: ar1/ar2 should be 16-length array
func byteSliceSub(ar1, ar2 []byte) ([]byte, error) {
	if len(ar1) != len(ar2) {
		return nil, fmt.Errorf("byteSliceSub: bytes array mismatch")
	}
	carry := int(0)

	sumByte := make([]byte, 16)
	for n := range ar1 {
		var sum int
		sum = int(ar1[15-n]) - int(ar2[15-n]) - carry
		if sum < 0 {
			sum = 0x100 - int(ar1[15-n]) - int(ar2[15-n]) - carry
			carry = 1
		} else {
			carry = 0
		}
		sumByte[15-n] = uint8(sum)
	}

	return sumByte, nil
}

func ipAddrToUint64(ip net.IP) uint64 {
	num := uint64(0)
	ipArray := []byte(ip)
	for n := range ipArray {
		num = num << 8
		num = uint64(ipArray[n]) + num
	}
	return num
}

func ipAddrFromUint64(num uint64) net.IP {
	idxByte := make([]byte, 16)
	i := num
	for n := range idxByte {
		idxByte[15-n] = byte(0xff & i)
		i = i >> 8
	}
	return net.IP(idxByte)
}

// IPGetOffset gets offset between ip1 and ip2. This assumes ip1 > ip2 (from IP representation point of view)
func IPGetOffset(ip1, ip2 net.IP) uint64 {
	if ip1.To4() == nil && ip2.To4() != nil {
		return 0
	}

	if ip1.To4() != nil && ip2.To4() == nil {
		return 0
	}

	if len([]byte(ip1)) != len([]byte(ip2)) {
		return 0
	}

	ipOffset, _ := byteSliceSub([]byte(ip1.To16()), []byte(ip2.To16()))
	return ipAddrToUint64(ipOffset)
}

// IPAddOffset show IP address plus given offset
func IPAddOffset(ip net.IP, offset uint64) net.IP {
	// Check IPv4 and its offset range
	if ip.To4() != nil && offset >= math.MaxUint32 {
		return nil
	}

	// make pseudo IP variable for offset
	idxIP := ipAddrFromUint64(offset)

	b, _ := byteSliceAdd([]byte(ip.To16()), []byte(idxIP))
	return net.IP(b)
}

// IterateForAssignment iterates given an IP/IPNet and a list of reserved IPs
func IterateForAssignment(ipnet net.IPNet, rangeStart net.IP, rangeEnd net.IP, reservelist []types.IPReservation, excludeRanges []string, containerID string, podRef string) (net.IP, []types.IPReservation, error) {
	firstip := rangeStart.To16()
	var lastip net.IP
	if rangeEnd != nil {
		lastip = rangeEnd.To16()
	} else {
		var err error
		firstip, lastip, err = GetIPRange(rangeStart, ipnet)
		if err != nil {
			logging.Errorf("GetIPRange request failed with: %v", err)
			return net.IP{}, reservelist, err
		}
	}
	logging.Debugf("IterateForAssignment input >> ip: %v | ipnet: %v | first IP: %v | last IP: %v", rangeStart, ipnet, firstip, lastip)

	reserved := make(map[string]bool)
	for _, r := range reservelist {
		reserved[r.IP.String()] = true
	}

	// excluded,            "192.168.2.229/30", "192.168.1.229/30",
	excluded := []*net.IPNet{}
	for _, v := range excludeRanges {
		_, subnet, _ := net.ParseCIDR(v)
		excluded = append(excluded, subnet)
	}

	// Iterate every IP address in the range
	var assignedip net.IP
	performedassignment := false
	endip := IPAddOffset(lastip, uint64(1))
	for i := firstip; !i.Equal(endip); i = IPAddOffset(i, uint64(1)) {
		// if already reserved, skip it
		if reserved[i.String()] {
			continue
		}

		// Lastly, we need to check if this IP is within the range of excluded subnets
		isAddrExcluded := false
		for _, subnet := range excluded {
			if subnet.Contains(i) {
				isAddrExcluded = true
			}
		}
		if isAddrExcluded {
			continue
		}

		// Ok, this one looks like we can assign it!
		performedassignment = true

		assignedip = i
		logging.Debugf("Reserving IP: |%v|", assignedip.String()+" "+containerID)
		reservelist = append(reservelist, types.IPReservation{IP: assignedip, ContainerID: containerID, PodRef: podRef})
		break
	}

	if !performedassignment {
		return net.IP{}, reservelist, AssignmentError{firstip, lastip, ipnet}
	}

	return assignedip, reservelist, nil
}

func mergeIPAddress(net, host []byte) ([]byte, error) {
	if len(net) != len(host) {
		return nil, fmt.Errorf("not matched")
	}
	addr := append([]byte{}, net...)
	for i := range net {
		addr[i] = net[i] | host[i]
	}
	return addr, nil
}

// GetIPRange returns the first and last IP in a range
func GetIPRange(ip net.IP, ipnet net.IPNet) (net.IP, net.IP, error) {
	mask := ipnet.Mask
	ones, bits := mask.Size()
	masklen := bits - ones

	// Error when the mask isn't large enough.
	if masklen < 2 {
		return nil, nil, fmt.Errorf("Net mask is too short, must be 2 or more: %v", masklen)
	}

	// get network part
	network := ip.Mask(ipnet.Mask)
	// get bitmask for host
	hostMask := net.IPMask(append([]byte{}, ipnet.Mask...))
	for i, n := range hostMask {
		hostMask[i] = ^n
	}
	// get host part of ip
	first := ip.Mask(net.IPMask(hostMask))
	// if ip is just same as ipnet.IP, i.e. just network address,
	// increment it for start ip
	if ip.Equal(ipnet.IP) {
		first[len(first)-1] = 0x1
	}
	// calculate last byte
	last := hostMask
	// if IPv4 case, decrement 1 for broadcasting address
	if ip.To4() != nil {
		last[len(last)-1]--
	}
	// get first ip and last ip based on network part + host part
	firstIPbyte, _ := mergeIPAddress([]byte(network), first)
	lastIPbyte, _ := mergeIPAddress([]byte(network), last)
	firstIP := net.IP(firstIPbyte).To16()
	lastIP := net.IP(lastIPbyte).To16()

	return firstIP, lastIP, nil
}

// IsIPv4 checks if an IP is v4.
func IsIPv4(checkip net.IP) bool {
	return checkip.To4() != nil
}<|MERGE_RESOLUTION|>--- conflicted
+++ resolved
@@ -29,20 +29,12 @@
 }
 
 // AssignIP assigns an IP using a range and a reserve list.
-<<<<<<< HEAD
-func AssignIP(ipRange types.IPRange, reservelist []types.IPReservation, containerID string) (net.IPNet, []types.IPReservation, error) {
-=======
-func AssignIP(ipamConf types.IPAMConfig, reservelist []types.IPReservation, containerID string, podRef string) (net.IPNet, []types.IPReservation, error) {
->>>>>>> 1766cdf3
+func AssignIP(ipRange types.IPRange, reservelist []types.IPReservation, containerID string, podRef string) (net.IPNet, []types.IPReservation, error) {
 
 	// Setup the basics here.
 	_, ipnet, _ := net.ParseCIDR(ipRange.Range)
 
-<<<<<<< HEAD
-	newip, updatedreservelist, err := IterateForAssignment(*ipnet, ipRange.RangeStart, ipRange.RangeEnd, reservelist, ipRange.OmitRanges, containerID)
-=======
-	newip, updatedreservelist, err := IterateForAssignment(*ipnet, ipamConf.RangeStart, ipamConf.RangeEnd, reservelist, ipamConf.OmitRanges, containerID, podRef)
->>>>>>> 1766cdf3
+	newip, updatedreservelist, err := IterateForAssignment(*ipnet, ipRange.RangeStart, ipRange.RangeEnd, reservelist, ipRange.OmitRanges, containerID, podRef)
 	if err != nil {
 		return net.IPNet{}, nil, err
 	}
