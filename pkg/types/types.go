package types

import (
	"encoding/json"
	"fmt"
	"net"
	"time"

	cnitypes "github.com/containernetworking/cni/pkg/types"
)

// Datastore types
const (
	DefaultLeaderLeaseDuration    = 1500
	DefaultLeaderRenewDeadline    = 1000
	DefaultLeaderRetryPeriod      = 500
	AddTimeLimit                  = 2 * time.Minute
	DelTimeLimit                  = 1 * time.Minute
	DefaultOverlappingIPsFeatures = true
	DefaultSleepForRace           = 0
)

// Net is The top-level network config - IPAM plugins are passed the full configuration
// of the calling plugin, not just the IPAM section.
type Net struct {
	Name       string      `json:"name"`
	CNIVersion string      `json:"cniVersion"`
	IPAM       *IPAMConfig `json:"ipam"`
}

// NetConfList describes an ordered list of networks.
type NetConfList struct {
	CNIVersion string `json:"cniVersion,omitempty"`

	Name         string `json:"name,omitempty"`
	DisableCheck bool   `json:"disableCheck,omitempty"`
	Plugins      []*Net `json:"plugins,omitempty"`
}

type RangeConfiguration struct {
	OmitRanges []string `json:"exclude,omitempty"`
	Range      string   `json:"range"`
	RangeStart net.IP   `json:"range_start,omitempty"`
	RangeEnd   net.IP   `json:"range_end,omitempty"`
}

// IPAMConfig describes the expected json configuration for this plugin
type IPAMConfig struct {
<<<<<<< HEAD
	Name                string
	Type                string            `json:"type"`
	Routes              []*cnitypes.Route `json:"routes"`
	Datastore           string            `json:"datastore"`
	Addresses           []Address         `json:"addresses,omitempty"`
	OmitRanges          []string          `json:"exclude,omitempty"`
	DNS                 cnitypes.DNS      `json:"dns"`
	Range               string            `json:"range"`
	RangeStart          net.IP            `json:"range_start,omitempty"`
	RangeEnd            net.IP            `json:"range_end,omitempty"`
	GatewayStr          string            `json:"gateway"`
	EtcdHost            string            `json:"etcd_host,omitempty"`
	EtcdUsername        string            `json:"etcd_username,omitempty"`
	EtcdPassword        string            `json:"etcd_password,omitempty"`
	EtcdKeyFile         string            `json:"etcd_key_file,omitempty"`
	EtcdCertFile        string            `json:"etcd_cert_file,omitempty"`
	EtcdCACertFile      string            `json:"etcd_ca_cert_file,omitempty"`
	LeaderLeaseDuration int               `json:"leader_lease_duration,omitempty"`
	LeaderRenewDeadline int               `json:"leader_renew_deadline,omitempty"`
	LeaderRetryPeriod   int               `json:"leader_retry_period,omitempty"`
	LogFile             string            `json:"log_file"`
	LogLevel            string            `json:"log_level"`
	OverlappingRanges   bool              `json:"enable_overlapping_ranges,omitempty"`
	SleepForRace        int               `json:"sleep_for_race,omitempty"`
	Gateway             net.IP
	Kubernetes          KubernetesConfig `json:"kubernetes,omitempty"`
	ConfigurationPath   string           `json:"configuration_path"`
	PodName             string
	PodNamespace        string
=======
	Name                     string
	Type                     string               `json:"type"`
	Routes                   []*cnitypes.Route    `json:"routes"`
	Addresses                []Address            `json:"addresses,omitempty"`
	IPRanges                 []RangeConfiguration `json:"ipRanges"`
	OmitRanges               []string             `json:"exclude,omitempty"`
	DNS                      cnitypes.DNS         `json:"dns"`
	Range                    string               `json:"range"`
	RangeStart               net.IP               `json:"range_start,omitempty"`
	RangeEnd                 net.IP               `json:"range_end,omitempty"`
	GatewayStr               string               `json:"gateway"`
	LeaderLeaseDuration      int                  `json:"leader_lease_duration,omitempty"`
	LeaderRenewDeadline      int                  `json:"leader_renew_deadline,omitempty"`
	LeaderRetryPeriod        int                  `json:"leader_retry_period,omitempty"`
	LogFile                  string               `json:"log_file"`
	LogLevel                 string               `json:"log_level"`
	ReconcilerCronExpression string               `json:"reconciler_cron_expression,omitempty"`
	OverlappingRanges        bool                 `json:"enable_overlapping_ranges,omitempty"`
	SleepForRace             int                  `json:"sleep_for_race,omitempty"`
	Gateway                  net.IP
	Kubernetes               KubernetesConfig `json:"kubernetes,omitempty"`
	ConfigurationPath        string           `json:"configuration_path"`
	PodName                  string
	PodNamespace             string
}

func (ic *IPAMConfig) UnmarshalJSON(data []byte) error {
	type IPAMConfigAlias struct {
		Name                     string
		Type                     string               `json:"type"`
		Routes                   []*cnitypes.Route    `json:"routes"`
		Datastore                string               `json:"datastore"`
		Addresses                []Address            `json:"addresses,omitempty"`
		IPRanges                 []RangeConfiguration `json:"ipRanges"`
		OmitRanges               []string             `json:"exclude,omitempty"`
		DNS                      cnitypes.DNS         `json:"dns"`
		Range                    string               `json:"range"`
		RangeStart               string               `json:"range_start,omitempty"`
		RangeEnd                 string               `json:"range_end,omitempty"`
		GatewayStr               string               `json:"gateway"`
		EtcdHost                 string               `json:"etcd_host,omitempty"`
		EtcdUsername             string               `json:"etcd_username,omitempty"`
		EtcdPassword             string               `json:"etcd_password,omitempty"`
		EtcdKeyFile              string               `json:"etcd_key_file,omitempty"`
		EtcdCertFile             string               `json:"etcd_cert_file,omitempty"`
		EtcdCACertFile           string               `json:"etcd_ca_cert_file,omitempty"`
		LeaderLeaseDuration      int                  `json:"leader_lease_duration,omitempty"`
		LeaderRenewDeadline      int                  `json:"leader_renew_deadline,omitempty"`
		LeaderRetryPeriod        int                  `json:"leader_retry_period,omitempty"`
		LogFile                  string               `json:"log_file"`
		LogLevel                 string               `json:"log_level"`
		ReconcilerCronExpression string               `json:"reconciler_cron_expression,omitempty"`
		OverlappingRanges        bool                 `json:"enable_overlapping_ranges,omitempty"`
		SleepForRace             int                  `json:"sleep_for_race,omitempty"`
		Gateway                  string
		Kubernetes               KubernetesConfig `json:"kubernetes,omitempty"`
		ConfigurationPath        string           `json:"configuration_path"`
		PodName                  string
		PodNamespace             string
	}

	ipamConfigAlias := IPAMConfigAlias{
		OverlappingRanges: DefaultOverlappingIPsFeatures,
		SleepForRace:      DefaultSleepForRace,
	}
	if err := json.Unmarshal(data, &ipamConfigAlias); err != nil {
		return err
	}

	*ic = IPAMConfig{
		Name:                     ipamConfigAlias.Name,
		Type:                     ipamConfigAlias.Type,
		Routes:                   ipamConfigAlias.Routes,
		Addresses:                ipamConfigAlias.Addresses,
		IPRanges:                 ipamConfigAlias.IPRanges,
		OmitRanges:               ipamConfigAlias.OmitRanges,
		DNS:                      ipamConfigAlias.DNS,
		Range:                    ipamConfigAlias.Range,
		RangeStart:               backwardsCompatibleIPAddress(ipamConfigAlias.RangeStart),
		RangeEnd:                 backwardsCompatibleIPAddress(ipamConfigAlias.RangeEnd),
		GatewayStr:               ipamConfigAlias.GatewayStr,
		LeaderLeaseDuration:      ipamConfigAlias.LeaderLeaseDuration,
		LeaderRenewDeadline:      ipamConfigAlias.LeaderRenewDeadline,
		LeaderRetryPeriod:        ipamConfigAlias.LeaderRetryPeriod,
		LogFile:                  ipamConfigAlias.LogFile,
		LogLevel:                 ipamConfigAlias.LogLevel,
		OverlappingRanges:        ipamConfigAlias.OverlappingRanges,
		ReconcilerCronExpression: ipamConfigAlias.ReconcilerCronExpression,
		SleepForRace:             ipamConfigAlias.SleepForRace,
		Gateway:                  backwardsCompatibleIPAddress(ipamConfigAlias.Gateway),
		Kubernetes:               ipamConfigAlias.Kubernetes,
		ConfigurationPath:        ipamConfigAlias.ConfigurationPath,
		PodName:                  ipamConfigAlias.PodName,
		PodNamespace:             ipamConfigAlias.PodNamespace,
	}
	return nil
}

func (ic *IPAMConfig) GetPodRef() string {
	return fmt.Sprintf("%s/%s", ic.PodNamespace, ic.PodName)
}

func backwardsCompatibleIPAddress(ip string) net.IP {
	var ipAddr net.IP
	if sanitizedIP, err := sanitizeIP(ip); err == nil {
		ipAddr = sanitizedIP
	}
	return ipAddr
>>>>>>> 955f49cb
}

// IPAMEnvArgs are the environment vars we expect
type IPAMEnvArgs struct {
	cnitypes.CommonArgs
	IP                         cnitypes.UnmarshallableString `json:"ip,omitempty"`
	GATEWAY                    cnitypes.UnmarshallableString `json:"gateway,omitempty"`
	K8S_POD_NAME               cnitypes.UnmarshallableString //revive:disable-line
	K8S_POD_NAMESPACE          cnitypes.UnmarshallableString //revive:disable-line
	K8S_POD_INFRA_CONTAINER_ID cnitypes.UnmarshallableString //revive:disable-line
}

// KubernetesConfig describes the kubernetes-specific configuration details
type KubernetesConfig struct {
	KubeConfigPath string `json:"kubeconfig,omitempty"`
	K8sAPIRoot     string `json:"k8s_api_root,omitempty"`
}

// Address is our standard address.
type Address struct {
	AddressStr string `json:"address"`
	Gateway    net.IP `json:"gateway,omitempty"`
	Address    net.IPNet
	Version    string
}

// IPReservation is an address that has been reserved by this plugin
type IPReservation struct {
	IP          net.IP `json:"ip"`
	ContainerID string `json:"id"`
	PodRef      string `json:"podref,omitempty"`
	IsAllocated bool
}

func (ir IPReservation) String() string {
	return fmt.Sprintf("IP: %s is reserved for pod: %s", ir.IP.String(), ir.PodRef)
}

const (
	// Allocate operation identifier
	Allocate = 0
	// Deallocate operation identifier
	Deallocate = 1
)<|MERGE_RESOLUTION|>--- conflicted
+++ resolved
@@ -46,37 +46,6 @@
 
 // IPAMConfig describes the expected json configuration for this plugin
 type IPAMConfig struct {
-<<<<<<< HEAD
-	Name                string
-	Type                string            `json:"type"`
-	Routes              []*cnitypes.Route `json:"routes"`
-	Datastore           string            `json:"datastore"`
-	Addresses           []Address         `json:"addresses,omitempty"`
-	OmitRanges          []string          `json:"exclude,omitempty"`
-	DNS                 cnitypes.DNS      `json:"dns"`
-	Range               string            `json:"range"`
-	RangeStart          net.IP            `json:"range_start,omitempty"`
-	RangeEnd            net.IP            `json:"range_end,omitempty"`
-	GatewayStr          string            `json:"gateway"`
-	EtcdHost            string            `json:"etcd_host,omitempty"`
-	EtcdUsername        string            `json:"etcd_username,omitempty"`
-	EtcdPassword        string            `json:"etcd_password,omitempty"`
-	EtcdKeyFile         string            `json:"etcd_key_file,omitempty"`
-	EtcdCertFile        string            `json:"etcd_cert_file,omitempty"`
-	EtcdCACertFile      string            `json:"etcd_ca_cert_file,omitempty"`
-	LeaderLeaseDuration int               `json:"leader_lease_duration,omitempty"`
-	LeaderRenewDeadline int               `json:"leader_renew_deadline,omitempty"`
-	LeaderRetryPeriod   int               `json:"leader_retry_period,omitempty"`
-	LogFile             string            `json:"log_file"`
-	LogLevel            string            `json:"log_level"`
-	OverlappingRanges   bool              `json:"enable_overlapping_ranges,omitempty"`
-	SleepForRace        int               `json:"sleep_for_race,omitempty"`
-	Gateway             net.IP
-	Kubernetes          KubernetesConfig `json:"kubernetes,omitempty"`
-	ConfigurationPath   string           `json:"configuration_path"`
-	PodName             string
-	PodNamespace        string
-=======
 	Name                     string
 	Type                     string               `json:"type"`
 	Routes                   []*cnitypes.Route    `json:"routes"`
@@ -185,7 +154,6 @@
 		ipAddr = sanitizedIP
 	}
 	return ipAddr
->>>>>>> 955f49cb
 }
 
 // IPAMEnvArgs are the environment vars we expect
