package storage

import (
	"context"
	"net"
	"time"

	"github.com/dougbtv/whereabouts/pkg/types"
)

var (
	// RequestTimeout defines how long the context timesout in
	RequestTimeout = 10 * time.Second

	// DatastoreRetries defines how many retries are attempted when updating the Pool
	DatastoreRetries = 100
)

// IPPool is the interface that represents an manageable pool of allocated IPs
type IPPool interface {
	Allocations() []types.IPReservation
	Update(ctx context.Context, reservations []types.IPReservation) error
}

// Store is the interface that wraps the basic IP Allocation methods on the underlying storage backend
type Store interface {
	GetIPPool(ctx context.Context, ipRange string) (IPPool, error)
	GetOverlappingRangeStore() (OverlappingRangeStore, error)
	Status(ctx context.Context) error
	Close() error
}

<<<<<<< HEAD
// IPManagement manages ip allocation and deallocation from a storage perspective
func IPManagement(mode int, ipamConf types.IPAMConfig, containerID string, podRef string) (net.IPNet, net.IP, error) {

	logging.Debugf("IPManagement -- mode: %v / host: %v / containerID: %v / podRef: %v", mode, ipamConf.EtcdHost, containerID, podRef)

	var newip net.IPNet
	var gateway net.IP
	// Skip invalid modes
	switch mode {
	case types.Allocate, types.Deallocate:
	default:
		return newip, gateway, fmt.Errorf("Got an unknown mode passed to IPManagement: %v", mode)
	}

	var ipam Store
	var err error
	switch ipamConf.Datastore {
	case types.DatastoreETCD:
		ipam, err = NewETCDIPAM(ipamConf)
	case types.DatastoreKubernetes:
		ipam, err = NewKubernetesIPAM(containerID, ipamConf)
	}
	if err != nil {
		logging.Errorf("IPAM %s client initialization error: %v", ipamConf.Datastore, err)
		return newip, gateway, fmt.Errorf("IPAM %s client initialization error: %v", ipamConf.Datastore, err)
	}
	defer ipam.Close()

	ctx, cancel := context.WithTimeout(context.Background(), RequestTimeout)
	defer cancel()

	// Check our connectivity first
	if err := ipam.Status(ctx); err != nil {
		logging.Errorf("IPAM connectivity error: %v", err)
		return newip, gateway, err
	}

	for _, ipRange := range ipamConf.Ranges {

		logging.Debugf("try ipRange:%+v", ipRange)
		newip, err = IPManagementRange(ctx, mode, ipRange, ipam, containerID, podRef)
		logging.Debugf("result allocate in range %+v IP:%+v err:%v", ipRange, newip, err)
		if err == nil {
			gateway = ipRange.Gateway
			break

		} else {
			switch mode {
			case types.Allocate:
				if _, ok := err.(allocate.AssignmentError); ok {
					logging.Debugf("range not have free IP, try next")
					continue
				}
			case types.Deallocate:
				if _, ok := err.(allocate.DeallocateError); ok {
					logging.Debugf("range not have container, try next")
					continue
				}
			}
			return newip, gateway, err
		}
	}

	return newip, gateway, err
}

func IPManagementRange(ctx context.Context, mode int, ipRange types.IPRange, ipam Store, containerID string, podRef string) (net.IPNet, error) {
	var newip net.IPNet
	var pool IPPool
	var err error

	// handle the ip add/del until successful
RETRYLOOP:
	for j := 0; j < DatastoreRetries; j++ {
		select {
		case <-ctx.Done():
			return newip, nil
		default:
			// retry the IPAM loop if the context has not been cancelled
		}

		pool, err = ipam.GetIPPool(ctx, ipRange.Range)
		if err != nil {
			logging.Errorf("IPAM error reading pool allocations (attempt: %d): %v", j, err)
			if e, ok := err.(temporary); ok && e.Temporary() {
				continue
			}
			return newip, err
		}

		reservelist := pool.Allocations()
		var updatedreservelist []types.IPReservation
		switch mode {
		case types.Allocate:
			newip, updatedreservelist, err = allocate.AssignIP(ipRange, reservelist, containerID, podRef)
			if err != nil {
				logging.Errorf("Error assigning IP: %v", err)
				return newip, err
			}
		case types.Deallocate:
			updatedreservelist, err = allocate.DeallocateIP(reservelist, containerID)
			if err != nil {
				logging.Errorf("Error deallocating IP: %v", err)
				return newip, err
			}
		}

		err = pool.Update(ctx, updatedreservelist)
		if err != nil {
			logging.Errorf("IPAM error updating pool (attempt: %d): %v", j, err)
			if e, ok := err.(temporary); ok && e.Temporary() {
				continue
			}
			break RETRYLOOP
		}
		break RETRYLOOP
	}
=======
// OverlappingRangeStore is an interface for wrapping overlappingrange storage options
type OverlappingRangeStore interface {
	IsAllocatedInOverlappingRange(ctx context.Context, ip net.IP) (bool, error)
	UpdateOverlappingRangeAllocation(ctx context.Context, mode int, ip net.IP, containerID string, podRef string) error
}
>>>>>>> ff55f060

type Temporary interface {
	Temporary() bool
}<|MERGE_RESOLUTION|>--- conflicted
+++ resolved
@@ -30,131 +30,11 @@
 	Close() error
 }
 
-<<<<<<< HEAD
-// IPManagement manages ip allocation and deallocation from a storage perspective
-func IPManagement(mode int, ipamConf types.IPAMConfig, containerID string, podRef string) (net.IPNet, net.IP, error) {
-
-	logging.Debugf("IPManagement -- mode: %v / host: %v / containerID: %v / podRef: %v", mode, ipamConf.EtcdHost, containerID, podRef)
-
-	var newip net.IPNet
-	var gateway net.IP
-	// Skip invalid modes
-	switch mode {
-	case types.Allocate, types.Deallocate:
-	default:
-		return newip, gateway, fmt.Errorf("Got an unknown mode passed to IPManagement: %v", mode)
-	}
-
-	var ipam Store
-	var err error
-	switch ipamConf.Datastore {
-	case types.DatastoreETCD:
-		ipam, err = NewETCDIPAM(ipamConf)
-	case types.DatastoreKubernetes:
-		ipam, err = NewKubernetesIPAM(containerID, ipamConf)
-	}
-	if err != nil {
-		logging.Errorf("IPAM %s client initialization error: %v", ipamConf.Datastore, err)
-		return newip, gateway, fmt.Errorf("IPAM %s client initialization error: %v", ipamConf.Datastore, err)
-	}
-	defer ipam.Close()
-
-	ctx, cancel := context.WithTimeout(context.Background(), RequestTimeout)
-	defer cancel()
-
-	// Check our connectivity first
-	if err := ipam.Status(ctx); err != nil {
-		logging.Errorf("IPAM connectivity error: %v", err)
-		return newip, gateway, err
-	}
-
-	for _, ipRange := range ipamConf.Ranges {
-
-		logging.Debugf("try ipRange:%+v", ipRange)
-		newip, err = IPManagementRange(ctx, mode, ipRange, ipam, containerID, podRef)
-		logging.Debugf("result allocate in range %+v IP:%+v err:%v", ipRange, newip, err)
-		if err == nil {
-			gateway = ipRange.Gateway
-			break
-
-		} else {
-			switch mode {
-			case types.Allocate:
-				if _, ok := err.(allocate.AssignmentError); ok {
-					logging.Debugf("range not have free IP, try next")
-					continue
-				}
-			case types.Deallocate:
-				if _, ok := err.(allocate.DeallocateError); ok {
-					logging.Debugf("range not have container, try next")
-					continue
-				}
-			}
-			return newip, gateway, err
-		}
-	}
-
-	return newip, gateway, err
-}
-
-func IPManagementRange(ctx context.Context, mode int, ipRange types.IPRange, ipam Store, containerID string, podRef string) (net.IPNet, error) {
-	var newip net.IPNet
-	var pool IPPool
-	var err error
-
-	// handle the ip add/del until successful
-RETRYLOOP:
-	for j := 0; j < DatastoreRetries; j++ {
-		select {
-		case <-ctx.Done():
-			return newip, nil
-		default:
-			// retry the IPAM loop if the context has not been cancelled
-		}
-
-		pool, err = ipam.GetIPPool(ctx, ipRange.Range)
-		if err != nil {
-			logging.Errorf("IPAM error reading pool allocations (attempt: %d): %v", j, err)
-			if e, ok := err.(temporary); ok && e.Temporary() {
-				continue
-			}
-			return newip, err
-		}
-
-		reservelist := pool.Allocations()
-		var updatedreservelist []types.IPReservation
-		switch mode {
-		case types.Allocate:
-			newip, updatedreservelist, err = allocate.AssignIP(ipRange, reservelist, containerID, podRef)
-			if err != nil {
-				logging.Errorf("Error assigning IP: %v", err)
-				return newip, err
-			}
-		case types.Deallocate:
-			updatedreservelist, err = allocate.DeallocateIP(reservelist, containerID)
-			if err != nil {
-				logging.Errorf("Error deallocating IP: %v", err)
-				return newip, err
-			}
-		}
-
-		err = pool.Update(ctx, updatedreservelist)
-		if err != nil {
-			logging.Errorf("IPAM error updating pool (attempt: %d): %v", j, err)
-			if e, ok := err.(temporary); ok && e.Temporary() {
-				continue
-			}
-			break RETRYLOOP
-		}
-		break RETRYLOOP
-	}
-=======
 // OverlappingRangeStore is an interface for wrapping overlappingrange storage options
 type OverlappingRangeStore interface {
 	IsAllocatedInOverlappingRange(ctx context.Context, ip net.IP) (bool, error)
 	UpdateOverlappingRangeAllocation(ctx context.Context, mode int, ip net.IP, containerID string, podRef string) error
 }
->>>>>>> ff55f060
 
 type Temporary interface {
 	Temporary() bool
