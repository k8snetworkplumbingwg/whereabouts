--- conflicted
+++ resolved
@@ -2,21 +2,10 @@
 
 import (
 	"context"
-<<<<<<< HEAD
-	whereaboutsv1alpha1 "github.com/k8snetworkplumbingwg/whereabouts/pkg/api/v1alpha1"
-	"github.com/k8snetworkplumbingwg/whereabouts/pkg/logging"
-	"github.com/k8snetworkplumbingwg/whereabouts/pkg/storage"
-	v1 "k8s.io/api/core/v1"
-	metav1 "k8s.io/apimachinery/pkg/apis/meta/v1"
-	"time"
-
-	"k8s.io/apimachinery/pkg/runtime"
-=======
 	"time"
 
 	v1 "k8s.io/api/core/v1"
 	metav1 "k8s.io/apimachinery/pkg/apis/meta/v1"
->>>>>>> 955f49cb
 	"k8s.io/client-go/kubernetes"
 	"k8s.io/client-go/rest"
 	"k8s.io/client-go/tools/clientcmd"
@@ -36,28 +25,13 @@
 }
 
 func NewClient(timeout time.Duration) (*Client, error) {
-<<<<<<< HEAD
-	scheme := runtime.NewScheme()
-	_ = whereaboutsv1alpha1.AddToScheme(scheme)
-
-=======
->>>>>>> 955f49cb
 	config, err := rest.InClusterConfig()
 	if err != nil {
 		return nil, err
 	}
 
-<<<<<<< HEAD
-	return newClient(config, scheme, timeout)
-}
-
-func NewClientViaKubeconfig(kubeconfigPath string, timeout time.Duration) (*Client, error) {
-	scheme := runtime.NewScheme()
-	_ = whereaboutsv1alpha1.AddToScheme(scheme)
-=======
 	return newClient(config, timeout)
 }
->>>>>>> 955f49cb
 
 func NewClientViaKubeconfig(kubeconfigPath string, timeout time.Duration) (*Client, error) {
 	config, err := clientcmd.NewNonInteractiveDeferredLoadingClientConfig(
@@ -68,46 +42,24 @@
 		return nil, err
 	}
 
-<<<<<<< HEAD
-	return newClient(config, scheme, timeout)
-}
-
-func newClient(config *rest.Config, schema *runtime.Scheme, timeout time.Duration) (*Client, error) {
-=======
 	return newClient(config, timeout)
 }
 
 func newClient(config *rest.Config, timeout time.Duration) (*Client, error) {
->>>>>>> 955f49cb
 	clientSet, err := kubernetes.NewForConfig(config)
 	if err != nil {
 		return nil, err
 	}
 
-<<<<<<< HEAD
-	mapper, err := apiutil.NewDiscoveryRESTMapper(config)
-	if err != nil {
-		return nil, err
-	}
-	c, err := client.New(config, client.Options{Scheme: schema, Mapper: mapper})
-=======
 	c, err := wbclient.NewForConfig(config)
->>>>>>> 955f49cb
 	if err != nil {
 		return nil, err
 	}
 
-<<<<<<< HEAD
-	return newKubernetesClient(c, clientSet, timeout), nil
-}
-
-func newKubernetesClient(k8sClient client.Client, k8sClientSet *kubernetes.Clientset, timeout time.Duration) *Client {
-=======
 	return NewKubernetesClient(c, clientSet, timeout), nil
 }
 
 func NewKubernetesClient(k8sClient wbclient.Interface, k8sClientSet kubernetes.Interface, timeout time.Duration) *Client {
->>>>>>> 955f49cb
 	if timeout == time.Duration(0) {
 		timeout = storage.RequestTimeout
 	}
@@ -124,13 +76,9 @@
 
 	ctxWithTimeout, cancel := context.WithTimeout(ctx, i.timeout)
 	defer cancel()
-<<<<<<< HEAD
-	if err := i.client.List(ctxWithTimeout, ipPoolList, &client.ListOptions{}); err != nil {
-=======
 
 	ipPoolList, err := i.client.WhereaboutsV1alpha1().IPPools("").List(ctxWithTimeout, metav1.ListOptions{})
 	if err != nil {
->>>>>>> 955f49cb
 		return nil, err
 	}
 
