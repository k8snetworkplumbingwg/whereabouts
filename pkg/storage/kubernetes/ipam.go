--- conflicted
+++ resolved
@@ -10,19 +10,6 @@
 	"sync"
 	"time"
 
-<<<<<<< HEAD
-	"k8s.io/client-go/kubernetes"
-	"k8s.io/client-go/tools/leaderelection"
-	"k8s.io/client-go/tools/leaderelection/resourcelock"
-
-	"github.com/k8snetworkplumbingwg/whereabouts/pkg/allocate"
-	whereaboutsv1alpha1 "github.com/k8snetworkplumbingwg/whereabouts/pkg/api/v1alpha1"
-	"github.com/k8snetworkplumbingwg/whereabouts/pkg/logging"
-	"github.com/k8snetworkplumbingwg/whereabouts/pkg/storage"
-	whereaboutstypes "github.com/k8snetworkplumbingwg/whereabouts/pkg/types"
-	jsonpatch "gomodules.xyz/jsonpatch/v2"
-=======
->>>>>>> 955f49cb
 	"k8s.io/apimachinery/pkg/api/errors"
 	metav1 "k8s.io/apimachinery/pkg/apis/meta/v1"
 	"k8s.io/apimachinery/pkg/types"
@@ -530,18 +517,6 @@
 				time.Sleep(time.Duration(ipamConf.SleepForRace) * time.Second)
 			}
 
-<<<<<<< HEAD
-		// Manual race condition testing
-		if ipamConf.SleepForRace > 0 {
-			time.Sleep(time.Duration(ipamConf.SleepForRace) * time.Second)
-		}
-
-		err = pool.Update(requestCtx, usereservelist)
-		if err != nil {
-			logging.Errorf("IPAM error updating pool (attempt: %d): %v", j, err)
-			if e, ok := err.(storage.Temporary); ok && e.Temporary() {
-				continue
-=======
 			err = pool.Update(requestCtx, usereservelist)
 			if err != nil {
 				logging.Errorf("IPAM error updating pool (attempt: %d): %v", j, err)
@@ -549,7 +524,6 @@
 					continue
 				}
 				break RETRYLOOP
->>>>>>> 955f49cb
 			}
 			break RETRYLOOP
 		}
