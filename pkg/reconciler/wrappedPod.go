--- conflicted
+++ resolved
@@ -30,11 +30,7 @@
 		podIPSet = map[string]void{}
 	}
 	return &podWrapper{
-<<<<<<< HEAD
-		ips: getFlatIPSet(pod),
-=======
 		ips:   podIPSet,
->>>>>>> 955f49cb
 		phase: pod.Status.Phase,
 	}
 }
