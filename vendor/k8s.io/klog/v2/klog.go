--- conflicted
+++ resolved
@@ -584,11 +584,7 @@
 		args = filter.Filter(args)
 	}
 	fmt.Fprintln(buf, args...)
-<<<<<<< HEAD
-	l.output(s, logr, buf, 0 /* depth */, file, line, false)
-=======
 	l.output(s, logger, buf, depth, file, line, false)
->>>>>>> 955f49cb
 }
 
 func (l *loggingT) print(s severity.Severity, logger *logr.Logger, filter LogFilter, args ...interface{}) {
@@ -610,11 +606,7 @@
 	if buf.Len() == 0 || buf.Bytes()[buf.Len()-1] != '\n' {
 		buf.WriteByte('\n')
 	}
-<<<<<<< HEAD
-	l.output(s, logr, buf, depth, file, line, false)
-=======
 	l.output(s, logger, buf, depth, file, line, false)
->>>>>>> 955f49cb
 }
 
 func (l *loggingT) printf(s severity.Severity, logger *logr.Logger, filter LogFilter, format string, args ...interface{}) {
@@ -636,11 +628,7 @@
 	if buf.Bytes()[buf.Len()-1] != '\n' {
 		buf.WriteByte('\n')
 	}
-<<<<<<< HEAD
-	l.output(s, logr, buf, 0 /* depth */, file, line, false)
-=======
 	l.output(s, logger, buf, depth, file, line, false)
->>>>>>> 955f49cb
 }
 
 // printWithFileLine behaves like print but uses the provided file and line number.  If
@@ -661,33 +649,6 @@
 	if buf.Bytes()[buf.Len()-1] != '\n' {
 		buf.WriteByte('\n')
 	}
-<<<<<<< HEAD
-	l.output(s, logr, buf, 2 /* depth */, file, line, alsoToStderr)
-}
-
-// if loggr is specified, will call loggr.Error, otherwise output with logging module.
-func (l *loggingT) errorS(err error, loggr logr.Logger, filter LogFilter, depth int, msg string, keysAndValues ...interface{}) {
-	if filter != nil {
-		msg, keysAndValues = filter.FilterS(msg, keysAndValues)
-	}
-	if loggr != nil {
-		logr.WithCallDepth(loggr, depth+2).Error(err, msg, keysAndValues...)
-		return
-	}
-	l.printS(err, errorLog, depth+1, msg, keysAndValues...)
-}
-
-// if loggr is specified, will call loggr.Info, otherwise output with logging module.
-func (l *loggingT) infoS(loggr logr.Logger, filter LogFilter, depth int, msg string, keysAndValues ...interface{}) {
-	if filter != nil {
-		msg, keysAndValues = filter.FilterS(msg, keysAndValues)
-	}
-	if loggr != nil {
-		logr.WithCallDepth(loggr, depth+2).Info(msg, keysAndValues...)
-		return
-	}
-	l.printS(nil, infoLog, depth+1, msg, keysAndValues...)
-=======
 	l.output(s, logger, buf, 2 /* depth */, file, line, alsoToStderr)
 }
 
@@ -713,49 +674,10 @@
 		return
 	}
 	l.printS(nil, severity.InfoLog, depth+1, msg, keysAndValues...)
->>>>>>> 955f49cb
 }
 
 // printS is called from infoS and errorS if loggr is not specified.
 // set log severity by s
-<<<<<<< HEAD
-func (l *loggingT) printS(err error, s severity, depth int, msg string, keysAndValues ...interface{}) {
-	b := &bytes.Buffer{}
-	b.WriteString(fmt.Sprintf("%q", msg))
-	if err != nil {
-		b.WriteByte(' ')
-		b.WriteString(fmt.Sprintf("err=%q", err.Error()))
-	}
-	kvListFormat(b, keysAndValues...)
-	l.printDepth(s, logging.logr, nil, depth+1, b)
-}
-
-const missingValue = "(MISSING)"
-
-func kvListFormat(b *bytes.Buffer, keysAndValues ...interface{}) {
-	for i := 0; i < len(keysAndValues); i += 2 {
-		var v interface{}
-		k := keysAndValues[i]
-		if i+1 < len(keysAndValues) {
-			v = keysAndValues[i+1]
-		} else {
-			v = missingValue
-		}
-		b.WriteByte(' ')
-
-		switch v.(type) {
-		case string, error:
-			b.WriteString(fmt.Sprintf("%s=%q", k, v))
-		case []byte:
-			b.WriteString(fmt.Sprintf("%s=%+q", k, v))
-		default:
-			if _, ok := v.(fmt.Stringer); ok {
-				b.WriteString(fmt.Sprintf("%s=%q", k, v))
-			} else {
-				b.WriteString(fmt.Sprintf("%s=%+v", k, v))
-			}
-		}
-=======
 func (l *loggingT) printS(err error, s severity.Severity, depth int, msg string, keysAndValues ...interface{}) {
 	// Only create a new buffer if we don't have one cached.
 	b := l.bufferCache.GetBuffer()
@@ -765,7 +687,6 @@
 	b.WriteString(strconv.Quote(msg))
 	if err != nil {
 		serialize.KVListFormat(&b.Buffer, "err", err)
->>>>>>> 955f49cb
 	}
 	serialize.KVListFormat(&b.Buffer, keysAndValues...)
 	l.printDepth(s, globalLogger, nil, depth+1, &b.Buffer)
@@ -790,22 +711,6 @@
 	return rb.w.Write(bytes)
 }
 
-<<<<<<< HEAD
-// SetLogger will set the backing logr implementation for klog.
-// If set, all log lines will be suppressed from the regular Output, and
-// redirected to the logr implementation.
-// Use as:
-//   ...
-//   klog.SetLogger(zapr.NewLogger(zapLog))
-func SetLogger(logr logr.Logger) {
-	logging.mu.Lock()
-	defer logging.mu.Unlock()
-
-	logging.logr = logr
-}
-
-=======
->>>>>>> 955f49cb
 // SetOutput sets the output destination for all severities
 func SetOutput(w io.Writer) {
 	logging.mu.Lock()
@@ -841,12 +746,8 @@
 }
 
 // output writes the data to the log files and releases the buffer.
-<<<<<<< HEAD
-func (l *loggingT) output(s severity, log logr.Logger, buf *buffer, depth int, file string, line int, alsoToStderr bool) {
-=======
 func (l *loggingT) output(s severity.Severity, log *logr.Logger, buf *buffer.Buffer, depth int, file string, line int, alsoToStderr bool) {
 	var isLocked = true
->>>>>>> 955f49cb
 	l.mu.Lock()
 	defer func() {
 		if isLocked {
@@ -864,17 +765,10 @@
 	if log != nil {
 		// TODO: set 'severity' and caller information as structured log info
 		// keysAndValues := []interface{}{"severity", severityName[s], "file", file, "line", line}
-<<<<<<< HEAD
-		if s == errorLog {
-			logr.WithCallDepth(l.logr, depth+3).Error(nil, string(data))
-		} else {
-			logr.WithCallDepth(log, depth+3).Info(string(data))
-=======
 		if s == severity.ErrorLog {
 			globalLogger.WithCallDepth(depth+3).Error(nil, string(data))
 		} else {
 			log.WithCallDepth(depth + 3).Info(string(data))
->>>>>>> 955f49cb
 		}
 	} else if l.toStderr {
 		os.Stderr.Write(data)
@@ -1418,9 +1312,6 @@
 // See the documentation of V for usage.
 func (v Verbose) InfoS(msg string, keysAndValues ...interface{}) {
 	if v.enabled {
-<<<<<<< HEAD
-		logging.infoS(v.logr, v.filter, 0, msg, keysAndValues...)
-=======
 		logging.infoS(v.logr, logging.filter, 0, msg, keysAndValues...)
 	}
 }
@@ -1436,7 +1327,6 @@
 func (v Verbose) InfoSDepth(depth int, msg string, keysAndValues ...interface{}) {
 	if v.enabled {
 		logging.infoS(v.logr, logging.filter, depth, msg, keysAndValues...)
->>>>>>> 955f49cb
 	}
 }
 
@@ -1449,11 +1339,7 @@
 // Deprecated: Use ErrorS instead.
 func (v Verbose) Error(err error, msg string, args ...interface{}) {
 	if v.enabled {
-<<<<<<< HEAD
-		logging.errorS(err, v.logr, v.filter, 0, msg, args...)
-=======
 		logging.errorS(err, v.logr, logging.filter, 0, msg, args...)
->>>>>>> 955f49cb
 	}
 }
 
@@ -1461,11 +1347,7 @@
 // See the documentation of V for usage.
 func (v Verbose) ErrorS(err error, msg string, keysAndValues ...interface{}) {
 	if v.enabled {
-<<<<<<< HEAD
-		logging.errorS(err, v.logr, v.filter, 0, msg, keysAndValues...)
-=======
 		logging.errorS(err, v.logr, logging.filter, 0, msg, keysAndValues...)
->>>>>>> 955f49cb
 	}
 }
 
@@ -1514,11 +1396,7 @@
 // output:
 // >> I1025 00:15:15.525108       1 controller_utils.go:116] "Pod status updated" pod="kubedns" status="ready"
 func InfoS(msg string, keysAndValues ...interface{}) {
-<<<<<<< HEAD
-	logging.infoS(logging.logr, logging.filter, 0, msg, keysAndValues...)
-=======
 	logging.infoS(globalLogger, logging.filter, 0, msg, keysAndValues...)
->>>>>>> 955f49cb
 }
 
 // Warning logs to the WARNING and INFO logs.
@@ -1603,21 +1481,13 @@
 // output:
 // >> E1025 00:15:15.525108       1 controller_utils.go:114] "Failed to update pod status" err="timeout"
 func ErrorS(err error, msg string, keysAndValues ...interface{}) {
-<<<<<<< HEAD
-	logging.errorS(err, logging.logr, logging.filter, 0, msg, keysAndValues...)
-=======
 	logging.errorS(err, globalLogger, logging.filter, 0, msg, keysAndValues...)
->>>>>>> 955f49cb
 }
 
 // ErrorSDepth acts as ErrorS but uses depth to determine which call frame to log.
 // ErrorSDepth(0, "msg") is the same as ErrorS("msg").
 func ErrorSDepth(depth int, err error, msg string, keysAndValues ...interface{}) {
-<<<<<<< HEAD
-	logging.errorS(err, logging.logr, logging.filter, depth, msg, keysAndValues...)
-=======
 	logging.errorS(err, globalLogger, logging.filter, depth, msg, keysAndValues...)
->>>>>>> 955f49cb
 }
 
 // Fatal logs to the FATAL, ERROR, WARNING, and INFO logs,
@@ -1718,51 +1588,4 @@
 // goroutines invoke log calls, usually during program initialization.
 func SetLogFilter(filter LogFilter) {
 	logging.filter = filter
-<<<<<<< HEAD
-}
-
-// ObjectRef references a kubernetes object
-type ObjectRef struct {
-	Name      string `json:"name"`
-	Namespace string `json:"namespace,omitempty"`
-}
-
-func (ref ObjectRef) String() string {
-	if ref.Namespace != "" {
-		return fmt.Sprintf("%s/%s", ref.Namespace, ref.Name)
-	}
-	return ref.Name
-}
-
-// KMetadata is a subset of the kubernetes k8s.io/apimachinery/pkg/apis/meta/v1.Object interface
-// this interface may expand in the future, but will always be a subset of the
-// kubernetes k8s.io/apimachinery/pkg/apis/meta/v1.Object interface
-type KMetadata interface {
-	GetName() string
-	GetNamespace() string
-}
-
-// KObj returns ObjectRef from ObjectMeta
-func KObj(obj KMetadata) ObjectRef {
-	if obj == nil {
-		return ObjectRef{}
-	}
-	if val := reflect.ValueOf(obj); val.Kind() == reflect.Ptr && val.IsNil() {
-		return ObjectRef{}
-	}
-
-	return ObjectRef{
-		Name:      obj.GetName(),
-		Namespace: obj.GetNamespace(),
-	}
-}
-
-// KRef returns ObjectRef from name and namespace
-func KRef(namespace, name string) ObjectRef {
-	return ObjectRef{
-		Name:      name,
-		Namespace: namespace,
-	}
-=======
->>>>>>> 955f49cb
 }