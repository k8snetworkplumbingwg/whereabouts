/*
Copyright 2017 The Kubernetes Authors.

Licensed under the Apache License, Version 2.0 (the "License");
you may not use this file except in compliance with the License.
You may obtain a copy of the License at

    http://www.apache.org/licenses/LICENSE-2.0

Unless required by applicable law or agreed to in writing, software
distributed under the License is distributed on an "AS IS" BASIS,
WITHOUT WARRANTIES OR CONDITIONS OF ANY KIND, either express or implied.
See the License for the specific language governing permissions and
limitations under the License.
*/

// This file should be consistent with pkg/api/annotation_key_constants.go.

package v1

const (
	// ImagePolicyFailedOpenKey is added to pods created by failing open when the image policy
	// webhook backend fails.
	ImagePolicyFailedOpenKey string = "alpha.image-policy.k8s.io/failed-open"

	// MirrorAnnotationKey represents the annotation key set by kubelets when creating mirror pods
	MirrorPodAnnotationKey string = "kubernetes.io/config.mirror"

	// TolerationsAnnotationKey represents the key of tolerations data (json serialized)
	// in the Annotations of a Pod.
	TolerationsAnnotationKey string = "scheduler.alpha.kubernetes.io/tolerations"

	// TaintsAnnotationKey represents the key of taints data (json serialized)
	// in the Annotations of a Node.
	TaintsAnnotationKey string = "scheduler.alpha.kubernetes.io/taints"

	// SeccompPodAnnotationKey represents the key of a seccomp profile applied
	// to all containers of a pod.
	// Deprecated: set a pod security context `seccompProfile` field.
	SeccompPodAnnotationKey string = "seccomp.security.alpha.kubernetes.io/pod"

	// SeccompContainerAnnotationKeyPrefix represents the key of a seccomp profile applied
	// to one container of a pod.
	// Deprecated: set a container security context `seccompProfile` field.
	SeccompContainerAnnotationKeyPrefix string = "container.seccomp.security.alpha.kubernetes.io/"

	// SeccompProfileRuntimeDefault represents the default seccomp profile used by container runtime.
	// Deprecated: set a pod or container security context `seccompProfile` of type "RuntimeDefault" instead.
	SeccompProfileRuntimeDefault string = "runtime/default"

	// SeccompProfileNameUnconfined is the unconfined seccomp profile.
	SeccompProfileNameUnconfined string = "unconfined"

	// SeccompLocalhostProfileNamePrefix is the prefix for specifying profiles loaded from the node's disk.
	SeccompLocalhostProfileNamePrefix = "localhost/"

	// AppArmorBetaContainerAnnotationKeyPrefix is the prefix to an annotation key specifying a container's apparmor profile.
	AppArmorBetaContainerAnnotationKeyPrefix = "container.apparmor.security.beta.kubernetes.io/"
	// AppArmorBetaDefaultProfileAnnotatoinKey is the annotation key specifying the default AppArmor profile.
	AppArmorBetaDefaultProfileAnnotationKey = "apparmor.security.beta.kubernetes.io/defaultProfileName"
	// AppArmorBetaAllowedProfileAnnotationKey is the annotation key specifying the allowed AppArmor profiles.
	AppArmorBetaAllowedProfilesAnnotationKey = "apparmor.security.beta.kubernetes.io/allowedProfileNames"

	// AppArmorBetaProfileRuntimeDefault is the profile specifying the runtime default.
	AppArmorBetaProfileRuntimeDefault = "runtime/default"

	// AppArmorBetaProfileNamePrefix is the prefix for specifying profiles loaded on the node.
	AppArmorBetaProfileNamePrefix = "localhost/"

	// AppArmorBetaProfileNameUnconfined is the Unconfined AppArmor profile
	AppArmorBetaProfileNameUnconfined = "unconfined"

	// DeprecatedSeccompProfileDockerDefault represents the default seccomp profile used by docker.
	// Deprecated: set a pod or container security context `seccompProfile` of type "RuntimeDefault" instead.
	DeprecatedSeccompProfileDockerDefault string = "docker/default"

	// PreferAvoidPodsAnnotationKey represents the key of preferAvoidPods data (json serialized)
	// in the Annotations of a Node.
	PreferAvoidPodsAnnotationKey string = "scheduler.alpha.kubernetes.io/preferAvoidPods"

	// ObjectTTLAnnotations represents a suggestion for kubelet for how long it can cache
	// an object (e.g. secret, config map) before fetching it again from apiserver.
	// This annotation can be attached to node.
	ObjectTTLAnnotationKey string = "node.alpha.kubernetes.io/ttl"

	// annotation key prefix used to identify non-convertible json paths.
	NonConvertibleAnnotationPrefix = "non-convertible.kubernetes.io"

	kubectlPrefix = "kubectl.kubernetes.io/"

	// LastAppliedConfigAnnotation is the annotation used to store the previous
	// configuration of a resource for use in a three way diff by UpdateApplyAnnotation.
	LastAppliedConfigAnnotation = kubectlPrefix + "last-applied-configuration"

	// AnnotationLoadBalancerSourceRangesKey is the key of the annotation on a service to set allowed ingress ranges on their LoadBalancers
	//
	// It should be a comma-separated list of CIDRs, e.g. `0.0.0.0/0` to
	// allow full access (the default) or `18.0.0.0/8,56.0.0.0/8` to allow
	// access only from the CIDRs currently allocated to MIT & the USPS.
	//
	// Not all cloud providers support this annotation, though AWS & GCE do.
	AnnotationLoadBalancerSourceRangesKey = "service.beta.kubernetes.io/load-balancer-source-ranges"

	// EndpointsLastChangeTriggerTime is the annotation key, set for endpoints objects, that
	// represents the timestamp (stored as RFC 3339 date-time string, e.g. '2018-10-22T19:32:52.1Z')
	// of the last change, of some Pod or Service object, that triggered the endpoints object change.
	// In other words, if a Pod / Service changed at time T0, that change was observed by endpoints
	// controller at T1, and the Endpoints object was changed at T2, the
	// EndpointsLastChangeTriggerTime would be set to T0.
	//
	// The "endpoints change trigger" here means any Pod or Service change that resulted in the
	// Endpoints object change.
	//
	// Given the definition of the "endpoints change trigger", please note that this annotation will
	// be set ONLY for endpoints object changes triggered by either Pod or Service change. If the
	// Endpoints object changes due to other reasons, this annotation won't be set (or updated if it's
	// already set).
	//
	// This annotation will be used to compute the in-cluster network programming latency SLI, see
	// https://github.com/kubernetes/community/blob/master/sig-scalability/slos/network_programming_latency.md
	EndpointsLastChangeTriggerTime = "endpoints.kubernetes.io/last-change-trigger-time"

	// EndpointsOverCapacity will be set on an Endpoints resource when it
<<<<<<< HEAD
	// exceeds the maximum capacity of 1000 addresses. Inititially the Endpoints
=======
	// exceeds the maximum capacity of 1000 addresses. Initially the Endpoints
>>>>>>> 955f49cb
	// controller will set this annotation with a value of "warning". In a
	// future release, the controller may set this annotation with a value of
	// "truncated" to indicate that any addresses exceeding the limit of 1000
	// have been truncated from the Endpoints resource.
	EndpointsOverCapacity = "endpoints.kubernetes.io/over-capacity"

	// MigratedPluginsAnnotationKey is the annotation key, set for CSINode objects, that is a comma-separated
	// list of in-tree plugins that will be serviced by the CSI backend on the Node represented by CSINode.
	// This annotation is used by the Attach Detach Controller to determine whether to use the in-tree or
	// CSI Backend for a volume plugin on a specific node.
	MigratedPluginsAnnotationKey = "storage.alpha.kubernetes.io/migrated-plugins"

	// PodDeletionCost can be used to set to an int32 that represent the cost of deleting
	// a pod compared to other pods belonging to the same ReplicaSet. Pods with lower
	// deletion cost are preferred to be deleted before pods with higher deletion cost.
	// Note that this is honored on a best-effort basis, and so it does not offer guarantees on
	// pod deletion order.
	// The implicit deletion cost for pods that don't set the annotation is 0, negative values are permitted.
	//
	// This annotation is beta-level and is only honored when PodDeletionCost feature is enabled.
	PodDeletionCost = "controller.kubernetes.io/pod-deletion-cost"

	// AnnotationTopologyAwareHints can be used to enable or disable Topology
	// Aware Hints for a Service. This may be set to "Auto" or "Disabled". Any
	// other value is treated as "Disabled".
	AnnotationTopologyAwareHints = "service.kubernetes.io/topology-aware-hints"
)<|MERGE_RESOLUTION|>--- conflicted
+++ resolved
@@ -121,11 +121,7 @@
 	EndpointsLastChangeTriggerTime = "endpoints.kubernetes.io/last-change-trigger-time"
 
 	// EndpointsOverCapacity will be set on an Endpoints resource when it
-<<<<<<< HEAD
-	// exceeds the maximum capacity of 1000 addresses. Inititially the Endpoints
-=======
 	// exceeds the maximum capacity of 1000 addresses. Initially the Endpoints
->>>>>>> 955f49cb
 	// controller will set this annotation with a value of "warning". In a
 	// future release, the controller may set this annotation with a value of
 	// "truncated" to indicate that any addresses exceeding the limit of 1000
