/*
Copyright 2015 The Kubernetes Authors.

Licensed under the Apache License, Version 2.0 (the "License");
you may not use this file except in compliance with the License.
You may obtain a copy of the License at

    http://www.apache.org/licenses/LICENSE-2.0

Unless required by applicable law or agreed to in writing, software
distributed under the License is distributed on an "AS IS" BASIS,
WITHOUT WARRANTIES OR CONDITIONS OF ANY KIND, either express or implied.
See the License for the specific language governing permissions and
limitations under the License.
*/

package v1

import (
	"k8s.io/apimachinery/pkg/api/resource"
	metav1 "k8s.io/apimachinery/pkg/apis/meta/v1"
	"k8s.io/apimachinery/pkg/types"
	"k8s.io/apimachinery/pkg/util/intstr"
)

const (
	// NamespaceDefault means the object is in the default namespace which is applied when not specified by clients
	NamespaceDefault string = "default"
	// NamespaceAll is the default argument to specify on a context when you want to list or filter resources across all namespaces
	NamespaceAll string = ""
	// NamespaceNodeLease is the namespace where we place node lease objects (used for node heartbeats)
	NamespaceNodeLease string = "kube-node-lease"
)

// Volume represents a named volume in a pod that may be accessed by any container in the pod.
type Volume struct {
	// name of the volume.
	// Must be a DNS_LABEL and unique within the pod.
	// More info: https://kubernetes.io/docs/concepts/overview/working-with-objects/names/#names
	Name string `json:"name" protobuf:"bytes,1,opt,name=name"`
	// volumeSource represents the location and type of the mounted volume.
	// If not specified, the Volume is implied to be an EmptyDir.
	// This implied behavior is deprecated and will be removed in a future version.
	VolumeSource `json:",inline" protobuf:"bytes,2,opt,name=volumeSource"`
}

// Represents the source of a volume to mount.
// Only one of its members may be specified.
type VolumeSource struct {
	// hostPath represents a pre-existing file or directory on the host
	// machine that is directly exposed to the container. This is generally
	// used for system agents or other privileged things that are allowed
	// to see the host machine. Most containers will NOT need this.
	// More info: https://kubernetes.io/docs/concepts/storage/volumes#hostpath
	// ---
	// TODO(jonesdl) We need to restrict who can use host directory mounts and who can/can not
	// mount host directories as read/write.
	// +optional
	HostPath *HostPathVolumeSource `json:"hostPath,omitempty" protobuf:"bytes,1,opt,name=hostPath"`
	// emptyDir represents a temporary directory that shares a pod's lifetime.
	// More info: https://kubernetes.io/docs/concepts/storage/volumes#emptydir
	// +optional
	EmptyDir *EmptyDirVolumeSource `json:"emptyDir,omitempty" protobuf:"bytes,2,opt,name=emptyDir"`
	// gcePersistentDisk represents a GCE Disk resource that is attached to a
	// kubelet's host machine and then exposed to the pod.
	// More info: https://kubernetes.io/docs/concepts/storage/volumes#gcepersistentdisk
	// +optional
	GCEPersistentDisk *GCEPersistentDiskVolumeSource `json:"gcePersistentDisk,omitempty" protobuf:"bytes,3,opt,name=gcePersistentDisk"`
	// awsElasticBlockStore represents an AWS Disk resource that is attached to a
	// kubelet's host machine and then exposed to the pod.
	// More info: https://kubernetes.io/docs/concepts/storage/volumes#awselasticblockstore
	// +optional
	AWSElasticBlockStore *AWSElasticBlockStoreVolumeSource `json:"awsElasticBlockStore,omitempty" protobuf:"bytes,4,opt,name=awsElasticBlockStore"`
	// gitRepo represents a git repository at a particular revision.
	// DEPRECATED: GitRepo is deprecated. To provision a container with a git repo, mount an
	// EmptyDir into an InitContainer that clones the repo using git, then mount the EmptyDir
	// into the Pod's container.
	// +optional
	GitRepo *GitRepoVolumeSource `json:"gitRepo,omitempty" protobuf:"bytes,5,opt,name=gitRepo"`
	// secret represents a secret that should populate this volume.
	// More info: https://kubernetes.io/docs/concepts/storage/volumes#secret
	// +optional
	Secret *SecretVolumeSource `json:"secret,omitempty" protobuf:"bytes,6,opt,name=secret"`
	// nfs represents an NFS mount on the host that shares a pod's lifetime
	// More info: https://kubernetes.io/docs/concepts/storage/volumes#nfs
	// +optional
	NFS *NFSVolumeSource `json:"nfs,omitempty" protobuf:"bytes,7,opt,name=nfs"`
	// iscsi represents an ISCSI Disk resource that is attached to a
	// kubelet's host machine and then exposed to the pod.
	// More info: https://examples.k8s.io/volumes/iscsi/README.md
	// +optional
	ISCSI *ISCSIVolumeSource `json:"iscsi,omitempty" protobuf:"bytes,8,opt,name=iscsi"`
	// glusterfs represents a Glusterfs mount on the host that shares a pod's lifetime.
	// More info: https://examples.k8s.io/volumes/glusterfs/README.md
	// +optional
	Glusterfs *GlusterfsVolumeSource `json:"glusterfs,omitempty" protobuf:"bytes,9,opt,name=glusterfs"`
	// persistentVolumeClaimVolumeSource represents a reference to a
	// PersistentVolumeClaim in the same namespace.
	// More info: https://kubernetes.io/docs/concepts/storage/persistent-volumes#persistentvolumeclaims
	// +optional
	PersistentVolumeClaim *PersistentVolumeClaimVolumeSource `json:"persistentVolumeClaim,omitempty" protobuf:"bytes,10,opt,name=persistentVolumeClaim"`
	// rbd represents a Rados Block Device mount on the host that shares a pod's lifetime.
	// More info: https://examples.k8s.io/volumes/rbd/README.md
	// +optional
	RBD *RBDVolumeSource `json:"rbd,omitempty" protobuf:"bytes,11,opt,name=rbd"`
	// flexVolume represents a generic volume resource that is
	// provisioned/attached using an exec based plugin.
	// +optional
	FlexVolume *FlexVolumeSource `json:"flexVolume,omitempty" protobuf:"bytes,12,opt,name=flexVolume"`
	// cinder represents a cinder volume attached and mounted on kubelets host machine.
	// More info: https://examples.k8s.io/mysql-cinder-pd/README.md
	// +optional
	Cinder *CinderVolumeSource `json:"cinder,omitempty" protobuf:"bytes,13,opt,name=cinder"`
	// cephFS represents a Ceph FS mount on the host that shares a pod's lifetime
	// +optional
	CephFS *CephFSVolumeSource `json:"cephfs,omitempty" protobuf:"bytes,14,opt,name=cephfs"`
	// flocker represents a Flocker volume attached to a kubelet's host machine. This depends on the Flocker control service being running
	// +optional
	Flocker *FlockerVolumeSource `json:"flocker,omitempty" protobuf:"bytes,15,opt,name=flocker"`
	// downwardAPI represents downward API about the pod that should populate this volume
	// +optional
	DownwardAPI *DownwardAPIVolumeSource `json:"downwardAPI,omitempty" protobuf:"bytes,16,opt,name=downwardAPI"`
	// fc represents a Fibre Channel resource that is attached to a kubelet's host machine and then exposed to the pod.
	// +optional
	FC *FCVolumeSource `json:"fc,omitempty" protobuf:"bytes,17,opt,name=fc"`
	// azureFile represents an Azure File Service mount on the host and bind mount to the pod.
	// +optional
	AzureFile *AzureFileVolumeSource `json:"azureFile,omitempty" protobuf:"bytes,18,opt,name=azureFile"`
	// configMap represents a configMap that should populate this volume
	// +optional
	ConfigMap *ConfigMapVolumeSource `json:"configMap,omitempty" protobuf:"bytes,19,opt,name=configMap"`
	// vsphereVolume represents a vSphere volume attached and mounted on kubelets host machine
	// +optional
	VsphereVolume *VsphereVirtualDiskVolumeSource `json:"vsphereVolume,omitempty" protobuf:"bytes,20,opt,name=vsphereVolume"`
	// quobyte represents a Quobyte mount on the host that shares a pod's lifetime
	// +optional
	Quobyte *QuobyteVolumeSource `json:"quobyte,omitempty" protobuf:"bytes,21,opt,name=quobyte"`
	// azureDisk represents an Azure Data Disk mount on the host and bind mount to the pod.
	// +optional
	AzureDisk *AzureDiskVolumeSource `json:"azureDisk,omitempty" protobuf:"bytes,22,opt,name=azureDisk"`
	// photonPersistentDisk represents a PhotonController persistent disk attached and mounted on kubelets host machine
	PhotonPersistentDisk *PhotonPersistentDiskVolumeSource `json:"photonPersistentDisk,omitempty" protobuf:"bytes,23,opt,name=photonPersistentDisk"`
	// projected items for all in one resources secrets, configmaps, and downward API
	Projected *ProjectedVolumeSource `json:"projected,omitempty" protobuf:"bytes,26,opt,name=projected"`
	// portworxVolume represents a portworx volume attached and mounted on kubelets host machine
	// +optional
	PortworxVolume *PortworxVolumeSource `json:"portworxVolume,omitempty" protobuf:"bytes,24,opt,name=portworxVolume"`
	// scaleIO represents a ScaleIO persistent volume attached and mounted on Kubernetes nodes.
	// +optional
	ScaleIO *ScaleIOVolumeSource `json:"scaleIO,omitempty" protobuf:"bytes,25,opt,name=scaleIO"`
	// storageOS represents a StorageOS volume attached and mounted on Kubernetes nodes.
	// +optional
	StorageOS *StorageOSVolumeSource `json:"storageos,omitempty" protobuf:"bytes,27,opt,name=storageos"`
	// csi (Container Storage Interface) represents ephemeral storage that is handled by certain external CSI drivers (Beta feature).
	// +optional
	CSI *CSIVolumeSource `json:"csi,omitempty" protobuf:"bytes,28,opt,name=csi"`
<<<<<<< HEAD
	// Ephemeral represents a volume that is handled by a cluster storage driver.
=======
	// ephemeral represents a volume that is handled by a cluster storage driver.
>>>>>>> 955f49cb
	// The volume's lifecycle is tied to the pod that defines it - it will be created before the pod starts,
	// and deleted when the pod is removed.
	//
	// Use this if:
	// a) the volume is only needed while the pod runs,
	// b) features of normal volumes like restoring from snapshot or capacity
	//    tracking are needed,
	// c) the storage driver is specified through a storage class, and
	// d) the storage driver supports dynamic volume provisioning through
	//    a PersistentVolumeClaim (see EphemeralVolumeSource for more
	//    information on the connection between this volume type
	//    and PersistentVolumeClaim).
	//
	// Use PersistentVolumeClaim or one of the vendor-specific
	// APIs for volumes that persist for longer than the lifecycle
	// of an individual pod.
	//
	// Use CSI for light-weight local ephemeral volumes if the CSI driver is meant to
	// be used that way - see the documentation of the driver for
	// more information.
	//
	// A pod can use both types of ephemeral volumes and
	// persistent volumes at the same time.
	//
	// This is a beta feature and only available when the GenericEphemeralVolume
	// feature gate is enabled.
	//
	// +optional
	Ephemeral *EphemeralVolumeSource `json:"ephemeral,omitempty" protobuf:"bytes,29,opt,name=ephemeral"`
}

// PersistentVolumeClaimVolumeSource references the user's PVC in the same namespace.
// This volume finds the bound PV and mounts that volume for the pod. A
// PersistentVolumeClaimVolumeSource is, essentially, a wrapper around another
// type of volume that is owned by someone else (the system).
type PersistentVolumeClaimVolumeSource struct {
	// claimName is the name of a PersistentVolumeClaim in the same namespace as the pod using this volume.
	// More info: https://kubernetes.io/docs/concepts/storage/persistent-volumes#persistentvolumeclaims
	ClaimName string `json:"claimName" protobuf:"bytes,1,opt,name=claimName"`
	// readOnly Will force the ReadOnly setting in VolumeMounts.
	// Default false.
	// +optional
	ReadOnly bool `json:"readOnly,omitempty" protobuf:"varint,2,opt,name=readOnly"`
}

// PersistentVolumeSource is similar to VolumeSource but meant for the
// administrator who creates PVs. Exactly one of its members must be set.
type PersistentVolumeSource struct {
	// gcePersistentDisk represents a GCE Disk resource that is attached to a
	// kubelet's host machine and then exposed to the pod. Provisioned by an admin.
	// More info: https://kubernetes.io/docs/concepts/storage/volumes#gcepersistentdisk
	// +optional
	GCEPersistentDisk *GCEPersistentDiskVolumeSource `json:"gcePersistentDisk,omitempty" protobuf:"bytes,1,opt,name=gcePersistentDisk"`
	// awsElasticBlockStore represents an AWS Disk resource that is attached to a
	// kubelet's host machine and then exposed to the pod.
	// More info: https://kubernetes.io/docs/concepts/storage/volumes#awselasticblockstore
	// +optional
	AWSElasticBlockStore *AWSElasticBlockStoreVolumeSource `json:"awsElasticBlockStore,omitempty" protobuf:"bytes,2,opt,name=awsElasticBlockStore"`
	// hostPath represents a directory on the host.
	// Provisioned by a developer or tester.
	// This is useful for single-node development and testing only!
	// On-host storage is not supported in any way and WILL NOT WORK in a multi-node cluster.
	// More info: https://kubernetes.io/docs/concepts/storage/volumes#hostpath
	// +optional
	HostPath *HostPathVolumeSource `json:"hostPath,omitempty" protobuf:"bytes,3,opt,name=hostPath"`
	// glusterfs represents a Glusterfs volume that is attached to a host and
	// exposed to the pod. Provisioned by an admin.
	// More info: https://examples.k8s.io/volumes/glusterfs/README.md
	// +optional
	Glusterfs *GlusterfsPersistentVolumeSource `json:"glusterfs,omitempty" protobuf:"bytes,4,opt,name=glusterfs"`
	// nfs represents an NFS mount on the host. Provisioned by an admin.
	// More info: https://kubernetes.io/docs/concepts/storage/volumes#nfs
	// +optional
	NFS *NFSVolumeSource `json:"nfs,omitempty" protobuf:"bytes,5,opt,name=nfs"`
	// rbd represents a Rados Block Device mount on the host that shares a pod's lifetime.
	// More info: https://examples.k8s.io/volumes/rbd/README.md
	// +optional
	RBD *RBDPersistentVolumeSource `json:"rbd,omitempty" protobuf:"bytes,6,opt,name=rbd"`
	// iscsi represents an ISCSI Disk resource that is attached to a
	// kubelet's host machine and then exposed to the pod. Provisioned by an admin.
	// +optional
	ISCSI *ISCSIPersistentVolumeSource `json:"iscsi,omitempty" protobuf:"bytes,7,opt,name=iscsi"`
	// cinder represents a cinder volume attached and mounted on kubelets host machine.
	// More info: https://examples.k8s.io/mysql-cinder-pd/README.md
	// +optional
	Cinder *CinderPersistentVolumeSource `json:"cinder,omitempty" protobuf:"bytes,8,opt,name=cinder"`
	// cephFS represents a Ceph FS mount on the host that shares a pod's lifetime
	// +optional
	CephFS *CephFSPersistentVolumeSource `json:"cephfs,omitempty" protobuf:"bytes,9,opt,name=cephfs"`
	// fc represents a Fibre Channel resource that is attached to a kubelet's host machine and then exposed to the pod.
	// +optional
	FC *FCVolumeSource `json:"fc,omitempty" protobuf:"bytes,10,opt,name=fc"`
	// flocker represents a Flocker volume attached to a kubelet's host machine and exposed to the pod for its usage. This depends on the Flocker control service being running
	// +optional
	Flocker *FlockerVolumeSource `json:"flocker,omitempty" protobuf:"bytes,11,opt,name=flocker"`
	// flexVolume represents a generic volume resource that is
	// provisioned/attached using an exec based plugin.
	// +optional
	FlexVolume *FlexPersistentVolumeSource `json:"flexVolume,omitempty" protobuf:"bytes,12,opt,name=flexVolume"`
	// azureFile represents an Azure File Service mount on the host and bind mount to the pod.
	// +optional
	AzureFile *AzureFilePersistentVolumeSource `json:"azureFile,omitempty" protobuf:"bytes,13,opt,name=azureFile"`
	// vsphereVolume represents a vSphere volume attached and mounted on kubelets host machine
	// +optional
	VsphereVolume *VsphereVirtualDiskVolumeSource `json:"vsphereVolume,omitempty" protobuf:"bytes,14,opt,name=vsphereVolume"`
	// quobyte represents a Quobyte mount on the host that shares a pod's lifetime
	// +optional
	Quobyte *QuobyteVolumeSource `json:"quobyte,omitempty" protobuf:"bytes,15,opt,name=quobyte"`
	// azureDisk represents an Azure Data Disk mount on the host and bind mount to the pod.
	// +optional
	AzureDisk *AzureDiskVolumeSource `json:"azureDisk,omitempty" protobuf:"bytes,16,opt,name=azureDisk"`
	// photonPersistentDisk represents a PhotonController persistent disk attached and mounted on kubelets host machine
	PhotonPersistentDisk *PhotonPersistentDiskVolumeSource `json:"photonPersistentDisk,omitempty" protobuf:"bytes,17,opt,name=photonPersistentDisk"`
	// portworxVolume represents a portworx volume attached and mounted on kubelets host machine
	// +optional
	PortworxVolume *PortworxVolumeSource `json:"portworxVolume,omitempty" protobuf:"bytes,18,opt,name=portworxVolume"`
	// scaleIO represents a ScaleIO persistent volume attached and mounted on Kubernetes nodes.
	// +optional
	ScaleIO *ScaleIOPersistentVolumeSource `json:"scaleIO,omitempty" protobuf:"bytes,19,opt,name=scaleIO"`
	// local represents directly-attached storage with node affinity
	// +optional
	Local *LocalVolumeSource `json:"local,omitempty" protobuf:"bytes,20,opt,name=local"`
	// storageOS represents a StorageOS volume that is attached to the kubelet's host machine and mounted into the pod
	// More info: https://examples.k8s.io/volumes/storageos/README.md
	// +optional
	StorageOS *StorageOSPersistentVolumeSource `json:"storageos,omitempty" protobuf:"bytes,21,opt,name=storageos"`
	// csi represents storage that is handled by an external CSI driver (Beta feature).
	// +optional
	CSI *CSIPersistentVolumeSource `json:"csi,omitempty" protobuf:"bytes,22,opt,name=csi"`
}

const (
	// BetaStorageClassAnnotation represents the beta/previous StorageClass annotation.
	// It's currently still used and will be held for backwards compatibility
	BetaStorageClassAnnotation = "volume.beta.kubernetes.io/storage-class"

	// MountOptionAnnotation defines mount option annotation used in PVs
	MountOptionAnnotation = "volume.beta.kubernetes.io/mount-options"
)

// +genclient
// +genclient:nonNamespaced
// +k8s:deepcopy-gen:interfaces=k8s.io/apimachinery/pkg/runtime.Object

// PersistentVolume (PV) is a storage resource provisioned by an administrator.
// It is analogous to a node.
// More info: https://kubernetes.io/docs/concepts/storage/persistent-volumes
type PersistentVolume struct {
	metav1.TypeMeta `json:",inline"`
	// Standard object's metadata.
	// More info: https://git.k8s.io/community/contributors/devel/sig-architecture/api-conventions.md#metadata
	// +optional
	metav1.ObjectMeta `json:"metadata,omitempty" protobuf:"bytes,1,opt,name=metadata"`

	// spec defines a specification of a persistent volume owned by the cluster.
	// Provisioned by an administrator.
	// More info: https://kubernetes.io/docs/concepts/storage/persistent-volumes#persistent-volumes
	// +optional
	Spec PersistentVolumeSpec `json:"spec,omitempty" protobuf:"bytes,2,opt,name=spec"`

	// status represents the current information/status for the persistent volume.
	// Populated by the system.
	// Read-only.
	// More info: https://kubernetes.io/docs/concepts/storage/persistent-volumes#persistent-volumes
	// +optional
	Status PersistentVolumeStatus `json:"status,omitempty" protobuf:"bytes,3,opt,name=status"`
}

// PersistentVolumeSpec is the specification of a persistent volume.
type PersistentVolumeSpec struct {
	// capacity is the description of the persistent volume's resources and capacity.
	// More info: https://kubernetes.io/docs/concepts/storage/persistent-volumes#capacity
	// +optional
	Capacity ResourceList `json:"capacity,omitempty" protobuf:"bytes,1,rep,name=capacity,casttype=ResourceList,castkey=ResourceName"`
	// persistentVolumeSource is the actual volume backing the persistent volume.
	PersistentVolumeSource `json:",inline" protobuf:"bytes,2,opt,name=persistentVolumeSource"`
	// accessModes contains all ways the volume can be mounted.
	// More info: https://kubernetes.io/docs/concepts/storage/persistent-volumes#access-modes
	// +optional
	AccessModes []PersistentVolumeAccessMode `json:"accessModes,omitempty" protobuf:"bytes,3,rep,name=accessModes,casttype=PersistentVolumeAccessMode"`
	// claimRef is part of a bi-directional binding between PersistentVolume and PersistentVolumeClaim.
	// Expected to be non-nil when bound.
	// claim.VolumeName is the authoritative bind between PV and PVC.
	// More info: https://kubernetes.io/docs/concepts/storage/persistent-volumes#binding
	// +optional
	ClaimRef *ObjectReference `json:"claimRef,omitempty" protobuf:"bytes,4,opt,name=claimRef"`
	// persistentVolumeReclaimPolicy defines what happens to a persistent volume when released from its claim.
	// Valid options are Retain (default for manually created PersistentVolumes), Delete (default
	// for dynamically provisioned PersistentVolumes), and Recycle (deprecated).
	// Recycle must be supported by the volume plugin underlying this PersistentVolume.
	// More info: https://kubernetes.io/docs/concepts/storage/persistent-volumes#reclaiming
	// +optional
	PersistentVolumeReclaimPolicy PersistentVolumeReclaimPolicy `json:"persistentVolumeReclaimPolicy,omitempty" protobuf:"bytes,5,opt,name=persistentVolumeReclaimPolicy,casttype=PersistentVolumeReclaimPolicy"`
	// storageClassName is the name of StorageClass to which this persistent volume belongs. Empty value
	// means that this volume does not belong to any StorageClass.
	// +optional
	StorageClassName string `json:"storageClassName,omitempty" protobuf:"bytes,6,opt,name=storageClassName"`
	// mountOptions is the list of mount options, e.g. ["ro", "soft"]. Not validated - mount will
	// simply fail if one is invalid.
	// More info: https://kubernetes.io/docs/concepts/storage/persistent-volumes/#mount-options
	// +optional
	MountOptions []string `json:"mountOptions,omitempty" protobuf:"bytes,7,opt,name=mountOptions"`
	// volumeMode defines if a volume is intended to be used with a formatted filesystem
	// or to remain in raw block state. Value of Filesystem is implied when not included in spec.
	// +optional
	VolumeMode *PersistentVolumeMode `json:"volumeMode,omitempty" protobuf:"bytes,8,opt,name=volumeMode,casttype=PersistentVolumeMode"`
	// nodeAffinity defines constraints that limit what nodes this volume can be accessed from.
	// This field influences the scheduling of pods that use this volume.
	// +optional
	NodeAffinity *VolumeNodeAffinity `json:"nodeAffinity,omitempty" protobuf:"bytes,9,opt,name=nodeAffinity"`
}

// VolumeNodeAffinity defines constraints that limit what nodes this volume can be accessed from.
type VolumeNodeAffinity struct {
	// required specifies hard node constraints that must be met.
	Required *NodeSelector `json:"required,omitempty" protobuf:"bytes,1,opt,name=required"`
}

// PersistentVolumeReclaimPolicy describes a policy for end-of-life maintenance of persistent volumes.
// +enum
type PersistentVolumeReclaimPolicy string

const (
	// PersistentVolumeReclaimRecycle means the volume will be recycled back into the pool of unbound persistent volumes on release from its claim.
	// The volume plugin must support Recycling.
	PersistentVolumeReclaimRecycle PersistentVolumeReclaimPolicy = "Recycle"
	// PersistentVolumeReclaimDelete means the volume will be deleted from Kubernetes on release from its claim.
	// The volume plugin must support Deletion.
	PersistentVolumeReclaimDelete PersistentVolumeReclaimPolicy = "Delete"
	// PersistentVolumeReclaimRetain means the volume will be left in its current phase (Released) for manual reclamation by the administrator.
	// The default policy is Retain.
	PersistentVolumeReclaimRetain PersistentVolumeReclaimPolicy = "Retain"
)

// PersistentVolumeMode describes how a volume is intended to be consumed, either Block or Filesystem.
// +enum
type PersistentVolumeMode string

const (
	// PersistentVolumeBlock means the volume will not be formatted with a filesystem and will remain a raw block device.
	PersistentVolumeBlock PersistentVolumeMode = "Block"
	// PersistentVolumeFilesystem means the volume will be or is formatted with a filesystem.
	PersistentVolumeFilesystem PersistentVolumeMode = "Filesystem"
)

// PersistentVolumeStatus is the current status of a persistent volume.
type PersistentVolumeStatus struct {
	// phase indicates if a volume is available, bound to a claim, or released by a claim.
	// More info: https://kubernetes.io/docs/concepts/storage/persistent-volumes#phase
	// +optional
	Phase PersistentVolumePhase `json:"phase,omitempty" protobuf:"bytes,1,opt,name=phase,casttype=PersistentVolumePhase"`
	// message is a human-readable message indicating details about why the volume is in this state.
	// +optional
	Message string `json:"message,omitempty" protobuf:"bytes,2,opt,name=message"`
	// reason is a brief CamelCase string that describes any failure and is meant
	// for machine parsing and tidy display in the CLI.
	// +optional
	Reason string `json:"reason,omitempty" protobuf:"bytes,3,opt,name=reason"`
}

// +k8s:deepcopy-gen:interfaces=k8s.io/apimachinery/pkg/runtime.Object

// PersistentVolumeList is a list of PersistentVolume items.
type PersistentVolumeList struct {
	metav1.TypeMeta `json:",inline"`
	// Standard list metadata.
	// More info: https://git.k8s.io/community/contributors/devel/sig-architecture/api-conventions.md#types-kinds
	// +optional
	metav1.ListMeta `json:"metadata,omitempty" protobuf:"bytes,1,opt,name=metadata"`
	// items is a list of persistent volumes.
	// More info: https://kubernetes.io/docs/concepts/storage/persistent-volumes
	Items []PersistentVolume `json:"items" protobuf:"bytes,2,rep,name=items"`
}

// +genclient
// +k8s:deepcopy-gen:interfaces=k8s.io/apimachinery/pkg/runtime.Object

// PersistentVolumeClaim is a user's request for and claim to a persistent volume
type PersistentVolumeClaim struct {
	metav1.TypeMeta `json:",inline"`
	// Standard object's metadata.
	// More info: https://git.k8s.io/community/contributors/devel/sig-architecture/api-conventions.md#metadata
	// +optional
	metav1.ObjectMeta `json:"metadata,omitempty" protobuf:"bytes,1,opt,name=metadata"`

	// spec defines the desired characteristics of a volume requested by a pod author.
	// More info: https://kubernetes.io/docs/concepts/storage/persistent-volumes#persistentvolumeclaims
	// +optional
	Spec PersistentVolumeClaimSpec `json:"spec,omitempty" protobuf:"bytes,2,opt,name=spec"`

	// status represents the current information/status of a persistent volume claim.
	// Read-only.
	// More info: https://kubernetes.io/docs/concepts/storage/persistent-volumes#persistentvolumeclaims
	// +optional
	Status PersistentVolumeClaimStatus `json:"status,omitempty" protobuf:"bytes,3,opt,name=status"`
}

// +k8s:deepcopy-gen:interfaces=k8s.io/apimachinery/pkg/runtime.Object

// PersistentVolumeClaimList is a list of PersistentVolumeClaim items.
type PersistentVolumeClaimList struct {
	metav1.TypeMeta `json:",inline"`
	// Standard list metadata.
	// More info: https://git.k8s.io/community/contributors/devel/sig-architecture/api-conventions.md#types-kinds
	// +optional
	metav1.ListMeta `json:"metadata,omitempty" protobuf:"bytes,1,opt,name=metadata"`
	// items is a list of persistent volume claims.
	// More info: https://kubernetes.io/docs/concepts/storage/persistent-volumes#persistentvolumeclaims
	Items []PersistentVolumeClaim `json:"items" protobuf:"bytes,2,rep,name=items"`
}

// PersistentVolumeClaimSpec describes the common attributes of storage devices
// and allows a Source for provider-specific attributes
type PersistentVolumeClaimSpec struct {
	// accessModes contains the desired access modes the volume should have.
	// More info: https://kubernetes.io/docs/concepts/storage/persistent-volumes#access-modes-1
	// +optional
	AccessModes []PersistentVolumeAccessMode `json:"accessModes,omitempty" protobuf:"bytes,1,rep,name=accessModes,casttype=PersistentVolumeAccessMode"`
	// selector is a label query over volumes to consider for binding.
	// +optional
	Selector *metav1.LabelSelector `json:"selector,omitempty" protobuf:"bytes,4,opt,name=selector"`
	// resources represents the minimum resources the volume should have.
	// If RecoverVolumeExpansionFailure feature is enabled users are allowed to specify resource requirements
	// that are lower than previous value but must still be higher than capacity recorded in the
	// status field of the claim.
	// More info: https://kubernetes.io/docs/concepts/storage/persistent-volumes#resources
	// +optional
	Resources ResourceRequirements `json:"resources,omitempty" protobuf:"bytes,2,opt,name=resources"`
	// volumeName is the binding reference to the PersistentVolume backing this claim.
	// +optional
	VolumeName string `json:"volumeName,omitempty" protobuf:"bytes,3,opt,name=volumeName"`
	// storageClassName is the name of the StorageClass required by the claim.
	// More info: https://kubernetes.io/docs/concepts/storage/persistent-volumes#class-1
	// +optional
	StorageClassName *string `json:"storageClassName,omitempty" protobuf:"bytes,5,opt,name=storageClassName"`
	// volumeMode defines what type of volume is required by the claim.
	// Value of Filesystem is implied when not included in claim spec.
	// +optional
	VolumeMode *PersistentVolumeMode `json:"volumeMode,omitempty" protobuf:"bytes,6,opt,name=volumeMode,casttype=PersistentVolumeMode"`
	// dataSource field can be used to specify either:
	// * An existing VolumeSnapshot object (snapshot.storage.k8s.io/VolumeSnapshot)
	// * An existing PVC (PersistentVolumeClaim)
	// If the provisioner or an external controller can support the specified data source,
	// it will create a new volume based on the contents of the specified data source.
	// If the AnyVolumeDataSource feature gate is enabled, this field will always have
	// the same contents as the DataSourceRef field.
	// +optional
	DataSource *TypedLocalObjectReference `json:"dataSource,omitempty" protobuf:"bytes,7,opt,name=dataSource"`
<<<<<<< HEAD
	// Specifies the object from which to populate the volume with data, if a non-empty
=======
	// dataSourceRef specifies the object from which to populate the volume with data, if a non-empty
>>>>>>> 955f49cb
	// volume is desired. This may be any local object from a non-empty API group (non
	// core object) or a PersistentVolumeClaim object.
	// When this field is specified, volume binding will only succeed if the type of
	// the specified object matches some installed volume populator or dynamic
	// provisioner.
	// This field will replace the functionality of the DataSource field and as such
	// if both fields are non-empty, they must have the same value. For backwards
	// compatibility, both fields (DataSource and DataSourceRef) will be set to the same
	// value automatically if one of them is empty and the other is non-empty.
	// There are two important differences between DataSource and DataSourceRef:
	// * While DataSource only allows two specific types of objects, DataSourceRef
	//   allows any non-core object, as well as PersistentVolumeClaim objects.
	// * While DataSource ignores disallowed values (dropping them), DataSourceRef
	//   preserves all values, and generates an error if a disallowed value is
	//   specified.
<<<<<<< HEAD
	// (Alpha) Using this field requires the AnyVolumeDataSource feature gate to be enabled.
=======
	// (Beta) Using this field requires the AnyVolumeDataSource feature gate to be enabled.
>>>>>>> 955f49cb
	// +optional
	DataSourceRef *TypedLocalObjectReference `json:"dataSourceRef,omitempty" protobuf:"bytes,8,opt,name=dataSourceRef"`
}

// PersistentVolumeClaimConditionType is a valid value of PersistentVolumeClaimCondition.Type
type PersistentVolumeClaimConditionType string

const (
	// PersistentVolumeClaimResizing - a user trigger resize of pvc has been started
	PersistentVolumeClaimResizing PersistentVolumeClaimConditionType = "Resizing"
	// PersistentVolumeClaimFileSystemResizePending - controller resize is finished and a file system resize is pending on node
	PersistentVolumeClaimFileSystemResizePending PersistentVolumeClaimConditionType = "FileSystemResizePending"
)

// +enum
type PersistentVolumeClaimResizeStatus string

const (
	// When expansion is complete, the empty string is set by resize controller or kubelet.
	PersistentVolumeClaimNoExpansionInProgress PersistentVolumeClaimResizeStatus = ""
	// State set when resize controller starts expanding the volume in control-plane
	PersistentVolumeClaimControllerExpansionInProgress PersistentVolumeClaimResizeStatus = "ControllerExpansionInProgress"
	// State set when expansion has failed in resize controller with a terminal error.
	// Transient errors such as timeout should not set this status and should leave ResizeStatus
	// unmodified, so as resize controller can resume the volume expansion.
	PersistentVolumeClaimControllerExpansionFailed PersistentVolumeClaimResizeStatus = "ControllerExpansionFailed"
	// State set when resize controller has finished expanding the volume but further expansion is needed on the node.
	PersistentVolumeClaimNodeExpansionPending PersistentVolumeClaimResizeStatus = "NodeExpansionPending"
	// State set when kubelet starts expanding the volume.
	PersistentVolumeClaimNodeExpansionInProgress PersistentVolumeClaimResizeStatus = "NodeExpansionInProgress"
	// State set when expansion has failed in kubelet with a terminal error. Transient errors don't set NodeExpansionFailed.
	PersistentVolumeClaimNodeExpansionFailed PersistentVolumeClaimResizeStatus = "NodeExpansionFailed"
)

// PersistentVolumeClaimCondition contails details about state of pvc
type PersistentVolumeClaimCondition struct {
	Type   PersistentVolumeClaimConditionType `json:"type" protobuf:"bytes,1,opt,name=type,casttype=PersistentVolumeClaimConditionType"`
	Status ConditionStatus                    `json:"status" protobuf:"bytes,2,opt,name=status,casttype=ConditionStatus"`
	// lastProbeTime is the time we probed the condition.
	// +optional
	LastProbeTime metav1.Time `json:"lastProbeTime,omitempty" protobuf:"bytes,3,opt,name=lastProbeTime"`
	// lastTransitionTime is the time the condition transitioned from one status to another.
	// +optional
	LastTransitionTime metav1.Time `json:"lastTransitionTime,omitempty" protobuf:"bytes,4,opt,name=lastTransitionTime"`
	// reason is a unique, this should be a short, machine understandable string that gives the reason
	// for condition's last transition. If it reports "ResizeStarted" that means the underlying
	// persistent volume is being resized.
	// +optional
	Reason string `json:"reason,omitempty" protobuf:"bytes,5,opt,name=reason"`
	// message is the human-readable message indicating details about last transition.
	// +optional
	Message string `json:"message,omitempty" protobuf:"bytes,6,opt,name=message"`
}

// PersistentVolumeClaimStatus is the current status of a persistent volume claim.
type PersistentVolumeClaimStatus struct {
	// phase represents the current phase of PersistentVolumeClaim.
	// +optional
	Phase PersistentVolumeClaimPhase `json:"phase,omitempty" protobuf:"bytes,1,opt,name=phase,casttype=PersistentVolumeClaimPhase"`
	// accessModes contains the actual access modes the volume backing the PVC has.
	// More info: https://kubernetes.io/docs/concepts/storage/persistent-volumes#access-modes-1
	// +optional
	AccessModes []PersistentVolumeAccessMode `json:"accessModes,omitempty" protobuf:"bytes,2,rep,name=accessModes,casttype=PersistentVolumeAccessMode"`
	// capacity represents the actual resources of the underlying volume.
	// +optional
	Capacity ResourceList `json:"capacity,omitempty" protobuf:"bytes,3,rep,name=capacity,casttype=ResourceList,castkey=ResourceName"`
	// conditions is the current Condition of persistent volume claim. If underlying persistent volume is being
	// resized then the Condition will be set to 'ResizeStarted'.
	// +optional
	// +patchMergeKey=type
	// +patchStrategy=merge
	Conditions []PersistentVolumeClaimCondition `json:"conditions,omitempty" patchStrategy:"merge" patchMergeKey:"type" protobuf:"bytes,4,rep,name=conditions"`
	// allocatedResources is the storage resource within AllocatedResources tracks the capacity allocated to a PVC. It may
	// be larger than the actual capacity when a volume expansion operation is requested.
	// For storage quota, the larger value from allocatedResources and PVC.spec.resources is used.
	// If allocatedResources is not set, PVC.spec.resources alone is used for quota calculation.
	// If a volume expansion capacity request is lowered, allocatedResources is only
	// lowered if there are no expansion operations in progress and if the actual volume capacity
	// is equal or lower than the requested capacity.
	// This is an alpha field and requires enabling RecoverVolumeExpansionFailure feature.
	// +featureGate=RecoverVolumeExpansionFailure
	// +optional
	AllocatedResources ResourceList `json:"allocatedResources,omitempty" protobuf:"bytes,5,rep,name=allocatedResources,casttype=ResourceList,castkey=ResourceName"`
	// resizeStatus stores status of resize operation.
	// ResizeStatus is not set by default but when expansion is complete resizeStatus is set to empty
	// string by resize controller or kubelet.
	// This is an alpha field and requires enabling RecoverVolumeExpansionFailure feature.
	// +featureGate=RecoverVolumeExpansionFailure
	// +optional
	ResizeStatus *PersistentVolumeClaimResizeStatus `json:"resizeStatus,omitempty" protobuf:"bytes,6,opt,name=resizeStatus,casttype=PersistentVolumeClaimResizeStatus"`
}

// +enum
type PersistentVolumeAccessMode string

const (
	// can be mounted in read/write mode to exactly 1 host
	ReadWriteOnce PersistentVolumeAccessMode = "ReadWriteOnce"
	// can be mounted in read-only mode to many hosts
	ReadOnlyMany PersistentVolumeAccessMode = "ReadOnlyMany"
	// can be mounted in read/write mode to many hosts
	ReadWriteMany PersistentVolumeAccessMode = "ReadWriteMany"
	// can be mounted in read/write mode to exactly 1 pod
	// cannot be used in combination with other access modes
	ReadWriteOncePod PersistentVolumeAccessMode = "ReadWriteOncePod"
)

// +enum
type PersistentVolumePhase string

const (
	// used for PersistentVolumes that are not available
	VolumePending PersistentVolumePhase = "Pending"
	// used for PersistentVolumes that are not yet bound
	// Available volumes are held by the binder and matched to PersistentVolumeClaims
	VolumeAvailable PersistentVolumePhase = "Available"
	// used for PersistentVolumes that are bound
	VolumeBound PersistentVolumePhase = "Bound"
	// used for PersistentVolumes where the bound PersistentVolumeClaim was deleted
	// released volumes must be recycled before becoming available again
	// this phase is used by the persistent volume claim binder to signal to another process to reclaim the resource
	VolumeReleased PersistentVolumePhase = "Released"
	// used for PersistentVolumes that failed to be correctly recycled or deleted after being released from a claim
	VolumeFailed PersistentVolumePhase = "Failed"
)

// +enum
type PersistentVolumeClaimPhase string

const (
	// used for PersistentVolumeClaims that are not yet bound
	ClaimPending PersistentVolumeClaimPhase = "Pending"
	// used for PersistentVolumeClaims that are bound
	ClaimBound PersistentVolumeClaimPhase = "Bound"
	// used for PersistentVolumeClaims that lost their underlying
	// PersistentVolume. The claim was bound to a PersistentVolume and this
	// volume does not exist any longer and all data on it was lost.
	ClaimLost PersistentVolumeClaimPhase = "Lost"
)

// +enum
type HostPathType string

const (
	// For backwards compatible, leave it empty if unset
	HostPathUnset HostPathType = ""
	// If nothing exists at the given path, an empty directory will be created there
	// as needed with file mode 0755, having the same group and ownership with Kubelet.
	HostPathDirectoryOrCreate HostPathType = "DirectoryOrCreate"
	// A directory must exist at the given path
	HostPathDirectory HostPathType = "Directory"
	// If nothing exists at the given path, an empty file will be created there
	// as needed with file mode 0644, having the same group and ownership with Kubelet.
	HostPathFileOrCreate HostPathType = "FileOrCreate"
	// A file must exist at the given path
	HostPathFile HostPathType = "File"
	// A UNIX socket must exist at the given path
	HostPathSocket HostPathType = "Socket"
	// A character device must exist at the given path
	HostPathCharDev HostPathType = "CharDevice"
	// A block device must exist at the given path
	HostPathBlockDev HostPathType = "BlockDevice"
)

// Represents a host path mapped into a pod.
// Host path volumes do not support ownership management or SELinux relabeling.
type HostPathVolumeSource struct {
	// path of the directory on the host.
	// If the path is a symlink, it will follow the link to the real path.
	// More info: https://kubernetes.io/docs/concepts/storage/volumes#hostpath
	Path string `json:"path" protobuf:"bytes,1,opt,name=path"`
	// type for HostPath Volume
	// Defaults to ""
	// More info: https://kubernetes.io/docs/concepts/storage/volumes#hostpath
	// +optional
	Type *HostPathType `json:"type,omitempty" protobuf:"bytes,2,opt,name=type"`
}

// Represents an empty directory for a pod.
// Empty directory volumes support ownership management and SELinux relabeling.
type EmptyDirVolumeSource struct {
	// medium represents what type of storage medium should back this directory.
	// The default is "" which means to use the node's default medium.
	// Must be an empty string (default) or Memory.
	// More info: https://kubernetes.io/docs/concepts/storage/volumes#emptydir
	// +optional
	Medium StorageMedium `json:"medium,omitempty" protobuf:"bytes,1,opt,name=medium,casttype=StorageMedium"`
	// sizeLimit is the total amount of local storage required for this EmptyDir volume.
	// The size limit is also applicable for memory medium.
	// The maximum usage on memory medium EmptyDir would be the minimum value between
	// the SizeLimit specified here and the sum of memory limits of all containers in a pod.
	// The default is nil which means that the limit is undefined.
	// More info: http://kubernetes.io/docs/user-guide/volumes#emptydir
	// +optional
	SizeLimit *resource.Quantity `json:"sizeLimit,omitempty" protobuf:"bytes,2,opt,name=sizeLimit"`
}

// Represents a Glusterfs mount that lasts the lifetime of a pod.
// Glusterfs volumes do not support ownership management or SELinux relabeling.
type GlusterfsVolumeSource struct {
	// endpoints is the endpoint name that details Glusterfs topology.
	// More info: https://examples.k8s.io/volumes/glusterfs/README.md#create-a-pod
	EndpointsName string `json:"endpoints" protobuf:"bytes,1,opt,name=endpoints"`

	// path is the Glusterfs volume path.
	// More info: https://examples.k8s.io/volumes/glusterfs/README.md#create-a-pod
	Path string `json:"path" protobuf:"bytes,2,opt,name=path"`

	// readOnly here will force the Glusterfs volume to be mounted with read-only permissions.
	// Defaults to false.
	// More info: https://examples.k8s.io/volumes/glusterfs/README.md#create-a-pod
	// +optional
	ReadOnly bool `json:"readOnly,omitempty" protobuf:"varint,3,opt,name=readOnly"`
}

// Represents a Glusterfs mount that lasts the lifetime of a pod.
// Glusterfs volumes do not support ownership management or SELinux relabeling.
type GlusterfsPersistentVolumeSource struct {
	// endpoints is the endpoint name that details Glusterfs topology.
	// More info: https://examples.k8s.io/volumes/glusterfs/README.md#create-a-pod
	EndpointsName string `json:"endpoints" protobuf:"bytes,1,opt,name=endpoints"`

	// path is the Glusterfs volume path.
	// More info: https://examples.k8s.io/volumes/glusterfs/README.md#create-a-pod
	Path string `json:"path" protobuf:"bytes,2,opt,name=path"`

	// readOnly here will force the Glusterfs volume to be mounted with read-only permissions.
	// Defaults to false.
	// More info: https://examples.k8s.io/volumes/glusterfs/README.md#create-a-pod
	// +optional
	ReadOnly bool `json:"readOnly,omitempty" protobuf:"varint,3,opt,name=readOnly"`

	// endpointsNamespace is the namespace that contains Glusterfs endpoint.
	// If this field is empty, the EndpointNamespace defaults to the same namespace as the bound PVC.
	// More info: https://examples.k8s.io/volumes/glusterfs/README.md#create-a-pod
	// +optional
	EndpointsNamespace *string `json:"endpointsNamespace,omitempty" protobuf:"bytes,4,opt,name=endpointsNamespace"`
}

// Represents a Rados Block Device mount that lasts the lifetime of a pod.
// RBD volumes support ownership management and SELinux relabeling.
type RBDVolumeSource struct {
	// monitors is a collection of Ceph monitors.
	// More info: https://examples.k8s.io/volumes/rbd/README.md#how-to-use-it
	CephMonitors []string `json:"monitors" protobuf:"bytes,1,rep,name=monitors"`
	// image is the rados image name.
	// More info: https://examples.k8s.io/volumes/rbd/README.md#how-to-use-it
	RBDImage string `json:"image" protobuf:"bytes,2,opt,name=image"`
	// fsType is the filesystem type of the volume that you want to mount.
	// Tip: Ensure that the filesystem type is supported by the host operating system.
	// Examples: "ext4", "xfs", "ntfs". Implicitly inferred to be "ext4" if unspecified.
	// More info: https://kubernetes.io/docs/concepts/storage/volumes#rbd
	// TODO: how do we prevent errors in the filesystem from compromising the machine
	// +optional
	FSType string `json:"fsType,omitempty" protobuf:"bytes,3,opt,name=fsType"`
	// pool is the rados pool name.
	// Default is rbd.
	// More info: https://examples.k8s.io/volumes/rbd/README.md#how-to-use-it
	// +optional
	RBDPool string `json:"pool,omitempty" protobuf:"bytes,4,opt,name=pool"`
	// user is the rados user name.
	// Default is admin.
	// More info: https://examples.k8s.io/volumes/rbd/README.md#how-to-use-it
	// +optional
	RadosUser string `json:"user,omitempty" protobuf:"bytes,5,opt,name=user"`
	// keyring is the path to key ring for RBDUser.
	// Default is /etc/ceph/keyring.
	// More info: https://examples.k8s.io/volumes/rbd/README.md#how-to-use-it
	// +optional
	Keyring string `json:"keyring,omitempty" protobuf:"bytes,6,opt,name=keyring"`
	// secretRef is name of the authentication secret for RBDUser. If provided
	// overrides keyring.
	// Default is nil.
	// More info: https://examples.k8s.io/volumes/rbd/README.md#how-to-use-it
	// +optional
	SecretRef *LocalObjectReference `json:"secretRef,omitempty" protobuf:"bytes,7,opt,name=secretRef"`
	// readOnly here will force the ReadOnly setting in VolumeMounts.
	// Defaults to false.
	// More info: https://examples.k8s.io/volumes/rbd/README.md#how-to-use-it
	// +optional
	ReadOnly bool `json:"readOnly,omitempty" protobuf:"varint,8,opt,name=readOnly"`
}

// Represents a Rados Block Device mount that lasts the lifetime of a pod.
// RBD volumes support ownership management and SELinux relabeling.
type RBDPersistentVolumeSource struct {
	// monitors is a collection of Ceph monitors.
	// More info: https://examples.k8s.io/volumes/rbd/README.md#how-to-use-it
	CephMonitors []string `json:"monitors" protobuf:"bytes,1,rep,name=monitors"`
	// image is the rados image name.
	// More info: https://examples.k8s.io/volumes/rbd/README.md#how-to-use-it
	RBDImage string `json:"image" protobuf:"bytes,2,opt,name=image"`
	// fsType is the filesystem type of the volume that you want to mount.
	// Tip: Ensure that the filesystem type is supported by the host operating system.
	// Examples: "ext4", "xfs", "ntfs". Implicitly inferred to be "ext4" if unspecified.
	// More info: https://kubernetes.io/docs/concepts/storage/volumes#rbd
	// TODO: how do we prevent errors in the filesystem from compromising the machine
	// +optional
	FSType string `json:"fsType,omitempty" protobuf:"bytes,3,opt,name=fsType"`
	// pool is the rados pool name.
	// Default is rbd.
	// More info: https://examples.k8s.io/volumes/rbd/README.md#how-to-use-it
	// +optional
	RBDPool string `json:"pool,omitempty" protobuf:"bytes,4,opt,name=pool"`
	// user is the rados user name.
	// Default is admin.
	// More info: https://examples.k8s.io/volumes/rbd/README.md#how-to-use-it
	// +optional
	RadosUser string `json:"user,omitempty" protobuf:"bytes,5,opt,name=user"`
	// keyring is the path to key ring for RBDUser.
	// Default is /etc/ceph/keyring.
	// More info: https://examples.k8s.io/volumes/rbd/README.md#how-to-use-it
	// +optional
	Keyring string `json:"keyring,omitempty" protobuf:"bytes,6,opt,name=keyring"`
	// secretRef is name of the authentication secret for RBDUser. If provided
	// overrides keyring.
	// Default is nil.
	// More info: https://examples.k8s.io/volumes/rbd/README.md#how-to-use-it
	// +optional
	SecretRef *SecretReference `json:"secretRef,omitempty" protobuf:"bytes,7,opt,name=secretRef"`
	// readOnly here will force the ReadOnly setting in VolumeMounts.
	// Defaults to false.
	// More info: https://examples.k8s.io/volumes/rbd/README.md#how-to-use-it
	// +optional
	ReadOnly bool `json:"readOnly,omitempty" protobuf:"varint,8,opt,name=readOnly"`
}

// Represents a cinder volume resource in Openstack.
// A Cinder volume must exist before mounting to a container.
// The volume must also be in the same region as the kubelet.
// Cinder volumes support ownership management and SELinux relabeling.
type CinderVolumeSource struct {
	// volumeID used to identify the volume in cinder.
	// More info: https://examples.k8s.io/mysql-cinder-pd/README.md
	VolumeID string `json:"volumeID" protobuf:"bytes,1,opt,name=volumeID"`
	// fsType is the filesystem type to mount.
	// Must be a filesystem type supported by the host operating system.
	// Examples: "ext4", "xfs", "ntfs". Implicitly inferred to be "ext4" if unspecified.
	// More info: https://examples.k8s.io/mysql-cinder-pd/README.md
	// +optional
	FSType string `json:"fsType,omitempty" protobuf:"bytes,2,opt,name=fsType"`
	// readOnly defaults to false (read/write). ReadOnly here will force
	// the ReadOnly setting in VolumeMounts.
	// More info: https://examples.k8s.io/mysql-cinder-pd/README.md
	// +optional
	ReadOnly bool `json:"readOnly,omitempty" protobuf:"varint,3,opt,name=readOnly"`
	// secretRef is optional: points to a secret object containing parameters used to connect
	// to OpenStack.
	// +optional
	SecretRef *LocalObjectReference `json:"secretRef,omitempty" protobuf:"bytes,4,opt,name=secretRef"`
}

// Represents a cinder volume resource in Openstack.
// A Cinder volume must exist before mounting to a container.
// The volume must also be in the same region as the kubelet.
// Cinder volumes support ownership management and SELinux relabeling.
type CinderPersistentVolumeSource struct {
	// volumeID used to identify the volume in cinder.
	// More info: https://examples.k8s.io/mysql-cinder-pd/README.md
	VolumeID string `json:"volumeID" protobuf:"bytes,1,opt,name=volumeID"`
	// fsType Filesystem type to mount.
	// Must be a filesystem type supported by the host operating system.
	// Examples: "ext4", "xfs", "ntfs". Implicitly inferred to be "ext4" if unspecified.
	// More info: https://examples.k8s.io/mysql-cinder-pd/README.md
	// +optional
	FSType string `json:"fsType,omitempty" protobuf:"bytes,2,opt,name=fsType"`
	// readOnly is Optional: Defaults to false (read/write). ReadOnly here will force
	// the ReadOnly setting in VolumeMounts.
	// More info: https://examples.k8s.io/mysql-cinder-pd/README.md
	// +optional
	ReadOnly bool `json:"readOnly,omitempty" protobuf:"varint,3,opt,name=readOnly"`
	// secretRef is Optional: points to a secret object containing parameters used to connect
	// to OpenStack.
	// +optional
	SecretRef *SecretReference `json:"secretRef,omitempty" protobuf:"bytes,4,opt,name=secretRef"`
}

// Represents a Ceph Filesystem mount that lasts the lifetime of a pod
// Cephfs volumes do not support ownership management or SELinux relabeling.
type CephFSVolumeSource struct {
	// monitors is Required: Monitors is a collection of Ceph monitors
	// More info: https://examples.k8s.io/volumes/cephfs/README.md#how-to-use-it
	Monitors []string `json:"monitors" protobuf:"bytes,1,rep,name=monitors"`
	// path is Optional: Used as the mounted root, rather than the full Ceph tree, default is /
	// +optional
	Path string `json:"path,omitempty" protobuf:"bytes,2,opt,name=path"`
	// user is optional: User is the rados user name, default is admin
	// More info: https://examples.k8s.io/volumes/cephfs/README.md#how-to-use-it
	// +optional
	User string `json:"user,omitempty" protobuf:"bytes,3,opt,name=user"`
	// secretFile is Optional: SecretFile is the path to key ring for User, default is /etc/ceph/user.secret
	// More info: https://examples.k8s.io/volumes/cephfs/README.md#how-to-use-it
	// +optional
	SecretFile string `json:"secretFile,omitempty" protobuf:"bytes,4,opt,name=secretFile"`
	// secretRef is Optional: SecretRef is reference to the authentication secret for User, default is empty.
	// More info: https://examples.k8s.io/volumes/cephfs/README.md#how-to-use-it
	// +optional
	SecretRef *LocalObjectReference `json:"secretRef,omitempty" protobuf:"bytes,5,opt,name=secretRef"`
	// readOnly is Optional: Defaults to false (read/write). ReadOnly here will force
	// the ReadOnly setting in VolumeMounts.
	// More info: https://examples.k8s.io/volumes/cephfs/README.md#how-to-use-it
	// +optional
	ReadOnly bool `json:"readOnly,omitempty" protobuf:"varint,6,opt,name=readOnly"`
}

// SecretReference represents a Secret Reference. It has enough information to retrieve secret
// in any namespace
// +structType=atomic
type SecretReference struct {
	// name is unique within a namespace to reference a secret resource.
	// +optional
	Name string `json:"name,omitempty" protobuf:"bytes,1,opt,name=name"`
	// namespace defines the space within which the secret name must be unique.
	// +optional
	Namespace string `json:"namespace,omitempty" protobuf:"bytes,2,opt,name=namespace"`
}

// Represents a Ceph Filesystem mount that lasts the lifetime of a pod
// Cephfs volumes do not support ownership management or SELinux relabeling.
type CephFSPersistentVolumeSource struct {
	// monitors is Required: Monitors is a collection of Ceph monitors
	// More info: https://examples.k8s.io/volumes/cephfs/README.md#how-to-use-it
	Monitors []string `json:"monitors" protobuf:"bytes,1,rep,name=monitors"`
	// path is Optional: Used as the mounted root, rather than the full Ceph tree, default is /
	// +optional
	Path string `json:"path,omitempty" protobuf:"bytes,2,opt,name=path"`
	// user is Optional: User is the rados user name, default is admin
	// More info: https://examples.k8s.io/volumes/cephfs/README.md#how-to-use-it
	// +optional
	User string `json:"user,omitempty" protobuf:"bytes,3,opt,name=user"`
	// secretFile is Optional: SecretFile is the path to key ring for User, default is /etc/ceph/user.secret
	// More info: https://examples.k8s.io/volumes/cephfs/README.md#how-to-use-it
	// +optional
	SecretFile string `json:"secretFile,omitempty" protobuf:"bytes,4,opt,name=secretFile"`
	// secretRef is Optional: SecretRef is reference to the authentication secret for User, default is empty.
	// More info: https://examples.k8s.io/volumes/cephfs/README.md#how-to-use-it
	// +optional
	SecretRef *SecretReference `json:"secretRef,omitempty" protobuf:"bytes,5,opt,name=secretRef"`
	// readOnly is Optional: Defaults to false (read/write). ReadOnly here will force
	// the ReadOnly setting in VolumeMounts.
	// More info: https://examples.k8s.io/volumes/cephfs/README.md#how-to-use-it
	// +optional
	ReadOnly bool `json:"readOnly,omitempty" protobuf:"varint,6,opt,name=readOnly"`
}

// Represents a Flocker volume mounted by the Flocker agent.
// One and only one of datasetName and datasetUUID should be set.
// Flocker volumes do not support ownership management or SELinux relabeling.
type FlockerVolumeSource struct {
	// datasetName is Name of the dataset stored as metadata -> name on the dataset for Flocker
	// should be considered as deprecated
	// +optional
	DatasetName string `json:"datasetName,omitempty" protobuf:"bytes,1,opt,name=datasetName"`
	// datasetUUID is the UUID of the dataset. This is unique identifier of a Flocker dataset
	// +optional
	DatasetUUID string `json:"datasetUUID,omitempty" protobuf:"bytes,2,opt,name=datasetUUID"`
}

// StorageMedium defines ways that storage can be allocated to a volume.
type StorageMedium string

const (
	StorageMediumDefault         StorageMedium = ""           // use whatever the default is for the node, assume anything we don't explicitly handle is this
	StorageMediumMemory          StorageMedium = "Memory"     // use memory (e.g. tmpfs on linux)
	StorageMediumHugePages       StorageMedium = "HugePages"  // use hugepages
	StorageMediumHugePagesPrefix StorageMedium = "HugePages-" // prefix for full medium notation HugePages-<size>
)

// Protocol defines network protocols supported for things like container ports.
// +enum
type Protocol string

const (
	// ProtocolTCP is the TCP protocol.
	ProtocolTCP Protocol = "TCP"
	// ProtocolUDP is the UDP protocol.
	ProtocolUDP Protocol = "UDP"
	// ProtocolSCTP is the SCTP protocol.
	ProtocolSCTP Protocol = "SCTP"
)

// Represents a Persistent Disk resource in Google Compute Engine.
//
// A GCE PD must exist before mounting to a container. The disk must
// also be in the same GCE project and zone as the kubelet. A GCE PD
// can only be mounted as read/write once or read-only many times. GCE
// PDs support ownership management and SELinux relabeling.
type GCEPersistentDiskVolumeSource struct {
	// pdName is unique name of the PD resource in GCE. Used to identify the disk in GCE.
	// More info: https://kubernetes.io/docs/concepts/storage/volumes#gcepersistentdisk
	PDName string `json:"pdName" protobuf:"bytes,1,opt,name=pdName"`
	// fsType is filesystem type of the volume that you want to mount.
	// Tip: Ensure that the filesystem type is supported by the host operating system.
	// Examples: "ext4", "xfs", "ntfs". Implicitly inferred to be "ext4" if unspecified.
	// More info: https://kubernetes.io/docs/concepts/storage/volumes#gcepersistentdisk
	// TODO: how do we prevent errors in the filesystem from compromising the machine
	// +optional
	FSType string `json:"fsType,omitempty" protobuf:"bytes,2,opt,name=fsType"`
	// partition is the partition in the volume that you want to mount.
	// If omitted, the default is to mount by volume name.
	// Examples: For volume /dev/sda1, you specify the partition as "1".
	// Similarly, the volume partition for /dev/sda is "0" (or you can leave the property empty).
	// More info: https://kubernetes.io/docs/concepts/storage/volumes#gcepersistentdisk
	// +optional
	Partition int32 `json:"partition,omitempty" protobuf:"varint,3,opt,name=partition"`
	// readOnly here will force the ReadOnly setting in VolumeMounts.
	// Defaults to false.
	// More info: https://kubernetes.io/docs/concepts/storage/volumes#gcepersistentdisk
	// +optional
	ReadOnly bool `json:"readOnly,omitempty" protobuf:"varint,4,opt,name=readOnly"`
}

// Represents a Quobyte mount that lasts the lifetime of a pod.
// Quobyte volumes do not support ownership management or SELinux relabeling.
type QuobyteVolumeSource struct {
	// registry represents a single or multiple Quobyte Registry services
	// specified as a string as host:port pair (multiple entries are separated with commas)
	// which acts as the central registry for volumes
	Registry string `json:"registry" protobuf:"bytes,1,opt,name=registry"`

	// volume is a string that references an already created Quobyte volume by name.
	Volume string `json:"volume" protobuf:"bytes,2,opt,name=volume"`

	// readOnly here will force the Quobyte volume to be mounted with read-only permissions.
	// Defaults to false.
	// +optional
	ReadOnly bool `json:"readOnly,omitempty" protobuf:"varint,3,opt,name=readOnly"`

	// user to map volume access to
	// Defaults to serivceaccount user
	// +optional
	User string `json:"user,omitempty" protobuf:"bytes,4,opt,name=user"`

	// group to map volume access to
	// Default is no group
	// +optional
	Group string `json:"group,omitempty" protobuf:"bytes,5,opt,name=group"`

	// tenant owning the given Quobyte volume in the Backend
	// Used with dynamically provisioned Quobyte volumes, value is set by the plugin
	// +optional
	Tenant string `json:"tenant,omitempty" protobuf:"bytes,6,opt,name=tenant"`
}

// FlexPersistentVolumeSource represents a generic persistent volume resource that is
// provisioned/attached using an exec based plugin.
type FlexPersistentVolumeSource struct {
	// driver is the name of the driver to use for this volume.
	Driver string `json:"driver" protobuf:"bytes,1,opt,name=driver"`
	// fsType is the Filesystem type to mount.
	// Must be a filesystem type supported by the host operating system.
	// Ex. "ext4", "xfs", "ntfs". The default filesystem depends on FlexVolume script.
	// +optional
	FSType string `json:"fsType,omitempty" protobuf:"bytes,2,opt,name=fsType"`
	// secretRef is Optional: SecretRef is reference to the secret object containing
	// sensitive information to pass to the plugin scripts. This may be
	// empty if no secret object is specified. If the secret object
	// contains more than one secret, all secrets are passed to the plugin
	// scripts.
	// +optional
	SecretRef *SecretReference `json:"secretRef,omitempty" protobuf:"bytes,3,opt,name=secretRef"`
	// readOnly is Optional: defaults to false (read/write). ReadOnly here will force
	// the ReadOnly setting in VolumeMounts.
	// +optional
	ReadOnly bool `json:"readOnly,omitempty" protobuf:"varint,4,opt,name=readOnly"`
	// options is Optional: this field holds extra command options if any.
	// +optional
	Options map[string]string `json:"options,omitempty" protobuf:"bytes,5,rep,name=options"`
}

// FlexVolume represents a generic volume resource that is
// provisioned/attached using an exec based plugin.
type FlexVolumeSource struct {
	// driver is the name of the driver to use for this volume.
	Driver string `json:"driver" protobuf:"bytes,1,opt,name=driver"`
	// fsType is the filesystem type to mount.
	// Must be a filesystem type supported by the host operating system.
	// Ex. "ext4", "xfs", "ntfs". The default filesystem depends on FlexVolume script.
	// +optional
	FSType string `json:"fsType,omitempty" protobuf:"bytes,2,opt,name=fsType"`
	// secretRef is Optional: secretRef is reference to the secret object containing
	// sensitive information to pass to the plugin scripts. This may be
	// empty if no secret object is specified. If the secret object
	// contains more than one secret, all secrets are passed to the plugin
	// scripts.
	// +optional
	SecretRef *LocalObjectReference `json:"secretRef,omitempty" protobuf:"bytes,3,opt,name=secretRef"`
	// readOnly is Optional: defaults to false (read/write). ReadOnly here will force
	// the ReadOnly setting in VolumeMounts.
	// +optional
	ReadOnly bool `json:"readOnly,omitempty" protobuf:"varint,4,opt,name=readOnly"`
	// options is Optional: this field holds extra command options if any.
	// +optional
	Options map[string]string `json:"options,omitempty" protobuf:"bytes,5,rep,name=options"`
}

// Represents a Persistent Disk resource in AWS.
//
// An AWS EBS disk must exist before mounting to a container. The disk
// must also be in the same AWS zone as the kubelet. An AWS EBS disk
// can only be mounted as read/write once. AWS EBS volumes support
// ownership management and SELinux relabeling.
type AWSElasticBlockStoreVolumeSource struct {
	// volumeID is unique ID of the persistent disk resource in AWS (Amazon EBS volume).
	// More info: https://kubernetes.io/docs/concepts/storage/volumes#awselasticblockstore
	VolumeID string `json:"volumeID" protobuf:"bytes,1,opt,name=volumeID"`
	// fsType is the filesystem type of the volume that you want to mount.
	// Tip: Ensure that the filesystem type is supported by the host operating system.
	// Examples: "ext4", "xfs", "ntfs". Implicitly inferred to be "ext4" if unspecified.
	// More info: https://kubernetes.io/docs/concepts/storage/volumes#awselasticblockstore
	// TODO: how do we prevent errors in the filesystem from compromising the machine
	// +optional
	FSType string `json:"fsType,omitempty" protobuf:"bytes,2,opt,name=fsType"`
	// partition is the partition in the volume that you want to mount.
	// If omitted, the default is to mount by volume name.
	// Examples: For volume /dev/sda1, you specify the partition as "1".
	// Similarly, the volume partition for /dev/sda is "0" (or you can leave the property empty).
	// +optional
	Partition int32 `json:"partition,omitempty" protobuf:"varint,3,opt,name=partition"`
	// readOnly value true will force the readOnly setting in VolumeMounts.
	// More info: https://kubernetes.io/docs/concepts/storage/volumes#awselasticblockstore
	// +optional
	ReadOnly bool `json:"readOnly,omitempty" protobuf:"varint,4,opt,name=readOnly"`
}

// Represents a volume that is populated with the contents of a git repository.
// Git repo volumes do not support ownership management.
// Git repo volumes support SELinux relabeling.
//
// DEPRECATED: GitRepo is deprecated. To provision a container with a git repo, mount an
// EmptyDir into an InitContainer that clones the repo using git, then mount the EmptyDir
// into the Pod's container.
type GitRepoVolumeSource struct {
	// repository is the URL
	Repository string `json:"repository" protobuf:"bytes,1,opt,name=repository"`
	// revision is the commit hash for the specified revision.
	// +optional
	Revision string `json:"revision,omitempty" protobuf:"bytes,2,opt,name=revision"`
	// directory is the target directory name.
	// Must not contain or start with '..'.  If '.' is supplied, the volume directory will be the
	// git repository.  Otherwise, if specified, the volume will contain the git repository in
	// the subdirectory with the given name.
	// +optional
	Directory string `json:"directory,omitempty" protobuf:"bytes,3,opt,name=directory"`
}

// Adapts a Secret into a volume.
//
// The contents of the target Secret's Data field will be presented in a volume
// as files using the keys in the Data field as the file names.
// Secret volumes support ownership management and SELinux relabeling.
type SecretVolumeSource struct {
	// secretName is the name of the secret in the pod's namespace to use.
	// More info: https://kubernetes.io/docs/concepts/storage/volumes#secret
	// +optional
	SecretName string `json:"secretName,omitempty" protobuf:"bytes,1,opt,name=secretName"`
	// items If unspecified, each key-value pair in the Data field of the referenced
	// Secret will be projected into the volume as a file whose name is the
	// key and content is the value. If specified, the listed keys will be
	// projected into the specified paths, and unlisted keys will not be
	// present. If a key is specified which is not present in the Secret,
	// the volume setup will error unless it is marked optional. Paths must be
	// relative and may not contain the '..' path or start with '..'.
	// +optional
	Items []KeyToPath `json:"items,omitempty" protobuf:"bytes,2,rep,name=items"`
	// defaultMode is Optional: mode bits used to set permissions on created files by default.
	// Must be an octal value between 0000 and 0777 or a decimal value between 0 and 511.
	// YAML accepts both octal and decimal values, JSON requires decimal values
	// for mode bits. Defaults to 0644.
	// Directories within the path are not affected by this setting.
	// This might be in conflict with other options that affect the file
	// mode, like fsGroup, and the result can be other mode bits set.
	// +optional
	DefaultMode *int32 `json:"defaultMode,omitempty" protobuf:"bytes,3,opt,name=defaultMode"`
	// optional field specify whether the Secret or its keys must be defined
	// +optional
	Optional *bool `json:"optional,omitempty" protobuf:"varint,4,opt,name=optional"`
}

const (
	SecretVolumeSourceDefaultMode int32 = 0644
)

// Adapts a secret into a projected volume.
//
// The contents of the target Secret's Data field will be presented in a
// projected volume as files using the keys in the Data field as the file names.
// Note that this is identical to a secret volume source without the default
// mode.
type SecretProjection struct {
	LocalObjectReference `json:",inline" protobuf:"bytes,1,opt,name=localObjectReference"`
	// items if unspecified, each key-value pair in the Data field of the referenced
	// Secret will be projected into the volume as a file whose name is the
	// key and content is the value. If specified, the listed keys will be
	// projected into the specified paths, and unlisted keys will not be
	// present. If a key is specified which is not present in the Secret,
	// the volume setup will error unless it is marked optional. Paths must be
	// relative and may not contain the '..' path or start with '..'.
	// +optional
	Items []KeyToPath `json:"items,omitempty" protobuf:"bytes,2,rep,name=items"`
	// optional field specify whether the Secret or its key must be defined
	// +optional
	Optional *bool `json:"optional,omitempty" protobuf:"varint,4,opt,name=optional"`
}

// Represents an NFS mount that lasts the lifetime of a pod.
// NFS volumes do not support ownership management or SELinux relabeling.
type NFSVolumeSource struct {
	// server is the hostname or IP address of the NFS server.
	// More info: https://kubernetes.io/docs/concepts/storage/volumes#nfs
	Server string `json:"server" protobuf:"bytes,1,opt,name=server"`

	// path that is exported by the NFS server.
	// More info: https://kubernetes.io/docs/concepts/storage/volumes#nfs
	Path string `json:"path" protobuf:"bytes,2,opt,name=path"`

	// readOnly here will force the NFS export to be mounted with read-only permissions.
	// Defaults to false.
	// More info: https://kubernetes.io/docs/concepts/storage/volumes#nfs
	// +optional
	ReadOnly bool `json:"readOnly,omitempty" protobuf:"varint,3,opt,name=readOnly"`
}

// Represents an ISCSI disk.
// ISCSI volumes can only be mounted as read/write once.
// ISCSI volumes support ownership management and SELinux relabeling.
type ISCSIVolumeSource struct {
	// targetPortal is iSCSI Target Portal. The Portal is either an IP or ip_addr:port if the port
	// is other than default (typically TCP ports 860 and 3260).
	TargetPortal string `json:"targetPortal" protobuf:"bytes,1,opt,name=targetPortal"`
	// iqn is the target iSCSI Qualified Name.
	IQN string `json:"iqn" protobuf:"bytes,2,opt,name=iqn"`
	// lun represents iSCSI Target Lun number.
	Lun int32 `json:"lun" protobuf:"varint,3,opt,name=lun"`
	// iscsiInterface is the interface Name that uses an iSCSI transport.
	// Defaults to 'default' (tcp).
	// +optional
	ISCSIInterface string `json:"iscsiInterface,omitempty" protobuf:"bytes,4,opt,name=iscsiInterface"`
	// fsType is the filesystem type of the volume that you want to mount.
	// Tip: Ensure that the filesystem type is supported by the host operating system.
	// Examples: "ext4", "xfs", "ntfs". Implicitly inferred to be "ext4" if unspecified.
	// More info: https://kubernetes.io/docs/concepts/storage/volumes#iscsi
	// TODO: how do we prevent errors in the filesystem from compromising the machine
	// +optional
	FSType string `json:"fsType,omitempty" protobuf:"bytes,5,opt,name=fsType"`
	// readOnly here will force the ReadOnly setting in VolumeMounts.
	// Defaults to false.
	// +optional
	ReadOnly bool `json:"readOnly,omitempty" protobuf:"varint,6,opt,name=readOnly"`
	// portals is the iSCSI Target Portal List. The portal is either an IP or ip_addr:port if the port
	// is other than default (typically TCP ports 860 and 3260).
	// +optional
	Portals []string `json:"portals,omitempty" protobuf:"bytes,7,opt,name=portals"`
	// chapAuthDiscovery defines whether support iSCSI Discovery CHAP authentication
	// +optional
	DiscoveryCHAPAuth bool `json:"chapAuthDiscovery,omitempty" protobuf:"varint,8,opt,name=chapAuthDiscovery"`
	// chapAuthSession defines whether support iSCSI Session CHAP authentication
	// +optional
	SessionCHAPAuth bool `json:"chapAuthSession,omitempty" protobuf:"varint,11,opt,name=chapAuthSession"`
	// secretRef is the CHAP Secret for iSCSI target and initiator authentication
	// +optional
	SecretRef *LocalObjectReference `json:"secretRef,omitempty" protobuf:"bytes,10,opt,name=secretRef"`
	// initiatorName is the custom iSCSI Initiator Name.
	// If initiatorName is specified with iscsiInterface simultaneously, new iSCSI interface
	// <target portal>:<volume name> will be created for the connection.
	// +optional
	InitiatorName *string `json:"initiatorName,omitempty" protobuf:"bytes,12,opt,name=initiatorName"`
}

// ISCSIPersistentVolumeSource represents an ISCSI disk.
// ISCSI volumes can only be mounted as read/write once.
// ISCSI volumes support ownership management and SELinux relabeling.
type ISCSIPersistentVolumeSource struct {
	// targetPortal is iSCSI Target Portal. The Portal is either an IP or ip_addr:port if the port
	// is other than default (typically TCP ports 860 and 3260).
	TargetPortal string `json:"targetPortal" protobuf:"bytes,1,opt,name=targetPortal"`
	// iqn is Target iSCSI Qualified Name.
	IQN string `json:"iqn" protobuf:"bytes,2,opt,name=iqn"`
	// lun is iSCSI Target Lun number.
	Lun int32 `json:"lun" protobuf:"varint,3,opt,name=lun"`
	// iscsiInterface is the interface Name that uses an iSCSI transport.
	// Defaults to 'default' (tcp).
	// +optional
	ISCSIInterface string `json:"iscsiInterface,omitempty" protobuf:"bytes,4,opt,name=iscsiInterface"`
	// fsType is the filesystem type of the volume that you want to mount.
	// Tip: Ensure that the filesystem type is supported by the host operating system.
	// Examples: "ext4", "xfs", "ntfs". Implicitly inferred to be "ext4" if unspecified.
	// More info: https://kubernetes.io/docs/concepts/storage/volumes#iscsi
	// TODO: how do we prevent errors in the filesystem from compromising the machine
	// +optional
	FSType string `json:"fsType,omitempty" protobuf:"bytes,5,opt,name=fsType"`
	// readOnly here will force the ReadOnly setting in VolumeMounts.
	// Defaults to false.
	// +optional
	ReadOnly bool `json:"readOnly,omitempty" protobuf:"varint,6,opt,name=readOnly"`
	// portals is the iSCSI Target Portal List. The Portal is either an IP or ip_addr:port if the port
	// is other than default (typically TCP ports 860 and 3260).
	// +optional
	Portals []string `json:"portals,omitempty" protobuf:"bytes,7,opt,name=portals"`
	// chapAuthDiscovery defines whether support iSCSI Discovery CHAP authentication
	// +optional
	DiscoveryCHAPAuth bool `json:"chapAuthDiscovery,omitempty" protobuf:"varint,8,opt,name=chapAuthDiscovery"`
	// chapAuthSession defines whether support iSCSI Session CHAP authentication
	// +optional
	SessionCHAPAuth bool `json:"chapAuthSession,omitempty" protobuf:"varint,11,opt,name=chapAuthSession"`
	// secretRef is the CHAP Secret for iSCSI target and initiator authentication
	// +optional
	SecretRef *SecretReference `json:"secretRef,omitempty" protobuf:"bytes,10,opt,name=secretRef"`
	// initiatorName is the custom iSCSI Initiator Name.
	// If initiatorName is specified with iscsiInterface simultaneously, new iSCSI interface
	// <target portal>:<volume name> will be created for the connection.
	// +optional
	InitiatorName *string `json:"initiatorName,omitempty" protobuf:"bytes,12,opt,name=initiatorName"`
}

// Represents a Fibre Channel volume.
// Fibre Channel volumes can only be mounted as read/write once.
// Fibre Channel volumes support ownership management and SELinux relabeling.
type FCVolumeSource struct {
	// targetWWNs is Optional: FC target worldwide names (WWNs)
	// +optional
	TargetWWNs []string `json:"targetWWNs,omitempty" protobuf:"bytes,1,rep,name=targetWWNs"`
	// lun is Optional: FC target lun number
	// +optional
	Lun *int32 `json:"lun,omitempty" protobuf:"varint,2,opt,name=lun"`
	// fsType is the filesystem type to mount.
	// Must be a filesystem type supported by the host operating system.
	// Ex. "ext4", "xfs", "ntfs". Implicitly inferred to be "ext4" if unspecified.
	// TODO: how do we prevent errors in the filesystem from compromising the machine
	// +optional
	FSType string `json:"fsType,omitempty" protobuf:"bytes,3,opt,name=fsType"`
	// readOnly is Optional: Defaults to false (read/write). ReadOnly here will force
	// the ReadOnly setting in VolumeMounts.
	// +optional
	ReadOnly bool `json:"readOnly,omitempty" protobuf:"varint,4,opt,name=readOnly"`
	// wwids Optional: FC volume world wide identifiers (wwids)
	// Either wwids or combination of targetWWNs and lun must be set, but not both simultaneously.
	// +optional
	WWIDs []string `json:"wwids,omitempty" protobuf:"bytes,5,rep,name=wwids"`
}

// AzureFile represents an Azure File Service mount on the host and bind mount to the pod.
type AzureFileVolumeSource struct {
	// secretName is the  name of secret that contains Azure Storage Account Name and Key
	SecretName string `json:"secretName" protobuf:"bytes,1,opt,name=secretName"`
	// shareName is the azure share Name
	ShareName string `json:"shareName" protobuf:"bytes,2,opt,name=shareName"`
	// readOnly defaults to false (read/write). ReadOnly here will force
	// the ReadOnly setting in VolumeMounts.
	// +optional
	ReadOnly bool `json:"readOnly,omitempty" protobuf:"varint,3,opt,name=readOnly"`
}

// AzureFile represents an Azure File Service mount on the host and bind mount to the pod.
type AzureFilePersistentVolumeSource struct {
	// secretName is the name of secret that contains Azure Storage Account Name and Key
	SecretName string `json:"secretName" protobuf:"bytes,1,opt,name=secretName"`
	// shareName is the azure Share Name
	ShareName string `json:"shareName" protobuf:"bytes,2,opt,name=shareName"`
	// readOnly defaults to false (read/write). ReadOnly here will force
	// the ReadOnly setting in VolumeMounts.
	// +optional
	ReadOnly bool `json:"readOnly,omitempty" protobuf:"varint,3,opt,name=readOnly"`
	// secretNamespace is the namespace of the secret that contains Azure Storage Account Name and Key
	// default is the same as the Pod
	// +optional
	SecretNamespace *string `json:"secretNamespace" protobuf:"bytes,4,opt,name=secretNamespace"`
}

// Represents a vSphere volume resource.
type VsphereVirtualDiskVolumeSource struct {
	// volumePath is the path that identifies vSphere volume vmdk
	VolumePath string `json:"volumePath" protobuf:"bytes,1,opt,name=volumePath"`
	// fsType is filesystem type to mount.
	// Must be a filesystem type supported by the host operating system.
	// Ex. "ext4", "xfs", "ntfs". Implicitly inferred to be "ext4" if unspecified.
	// +optional
	FSType string `json:"fsType,omitempty" protobuf:"bytes,2,opt,name=fsType"`
	// storagePolicyName is the storage Policy Based Management (SPBM) profile name.
	// +optional
	StoragePolicyName string `json:"storagePolicyName,omitempty" protobuf:"bytes,3,opt,name=storagePolicyName"`
	// storagePolicyID is the storage Policy Based Management (SPBM) profile ID associated with the StoragePolicyName.
	// +optional
	StoragePolicyID string `json:"storagePolicyID,omitempty" protobuf:"bytes,4,opt,name=storagePolicyID"`
}

// Represents a Photon Controller persistent disk resource.
type PhotonPersistentDiskVolumeSource struct {
	// pdID is the ID that identifies Photon Controller persistent disk
	PdID string `json:"pdID" protobuf:"bytes,1,opt,name=pdID"`
	// fsType is the filesystem type to mount.
	// Must be a filesystem type supported by the host operating system.
	// Ex. "ext4", "xfs", "ntfs". Implicitly inferred to be "ext4" if unspecified.
	FSType string `json:"fsType,omitempty" protobuf:"bytes,2,opt,name=fsType"`
}

// +enum
type AzureDataDiskCachingMode string

// +enum
type AzureDataDiskKind string

const (
	AzureDataDiskCachingNone      AzureDataDiskCachingMode = "None"
	AzureDataDiskCachingReadOnly  AzureDataDiskCachingMode = "ReadOnly"
	AzureDataDiskCachingReadWrite AzureDataDiskCachingMode = "ReadWrite"

	AzureSharedBlobDisk    AzureDataDiskKind = "Shared"
	AzureDedicatedBlobDisk AzureDataDiskKind = "Dedicated"
	AzureManagedDisk       AzureDataDiskKind = "Managed"
)

// AzureDisk represents an Azure Data Disk mount on the host and bind mount to the pod.
type AzureDiskVolumeSource struct {
	// diskName is the Name of the data disk in the blob storage
	DiskName string `json:"diskName" protobuf:"bytes,1,opt,name=diskName"`
	// diskURI is the URI of data disk in the blob storage
	DataDiskURI string `json:"diskURI" protobuf:"bytes,2,opt,name=diskURI"`
	// cachingMode is the Host Caching mode: None, Read Only, Read Write.
	// +optional
	CachingMode *AzureDataDiskCachingMode `json:"cachingMode,omitempty" protobuf:"bytes,3,opt,name=cachingMode,casttype=AzureDataDiskCachingMode"`
	// fsType is Filesystem type to mount.
	// Must be a filesystem type supported by the host operating system.
	// Ex. "ext4", "xfs", "ntfs". Implicitly inferred to be "ext4" if unspecified.
	// +optional
	FSType *string `json:"fsType,omitempty" protobuf:"bytes,4,opt,name=fsType"`
	// readOnly Defaults to false (read/write). ReadOnly here will force
	// the ReadOnly setting in VolumeMounts.
	// +optional
	ReadOnly *bool `json:"readOnly,omitempty" protobuf:"varint,5,opt,name=readOnly"`
	// kind expected values are Shared: multiple blob disks per storage account  Dedicated: single blob disk per storage account  Managed: azure managed data disk (only in managed availability set). defaults to shared
	Kind *AzureDataDiskKind `json:"kind,omitempty" protobuf:"bytes,6,opt,name=kind,casttype=AzureDataDiskKind"`
}

// PortworxVolumeSource represents a Portworx volume resource.
type PortworxVolumeSource struct {
	// volumeID uniquely identifies a Portworx volume
	VolumeID string `json:"volumeID" protobuf:"bytes,1,opt,name=volumeID"`
	// fSType represents the filesystem type to mount
	// Must be a filesystem type supported by the host operating system.
	// Ex. "ext4", "xfs". Implicitly inferred to be "ext4" if unspecified.
	FSType string `json:"fsType,omitempty" protobuf:"bytes,2,opt,name=fsType"`
	// readOnly defaults to false (read/write). ReadOnly here will force
	// the ReadOnly setting in VolumeMounts.
	// +optional
	ReadOnly bool `json:"readOnly,omitempty" protobuf:"varint,3,opt,name=readOnly"`
}

// ScaleIOVolumeSource represents a persistent ScaleIO volume
type ScaleIOVolumeSource struct {
	// gateway is the host address of the ScaleIO API Gateway.
	Gateway string `json:"gateway" protobuf:"bytes,1,opt,name=gateway"`
	// system is the name of the storage system as configured in ScaleIO.
	System string `json:"system" protobuf:"bytes,2,opt,name=system"`
	// secretRef references to the secret for ScaleIO user and other
	// sensitive information. If this is not provided, Login operation will fail.
	SecretRef *LocalObjectReference `json:"secretRef" protobuf:"bytes,3,opt,name=secretRef"`
	// sslEnabled Flag enable/disable SSL communication with Gateway, default false
	// +optional
	SSLEnabled bool `json:"sslEnabled,omitempty" protobuf:"varint,4,opt,name=sslEnabled"`
	// protectionDomain is the name of the ScaleIO Protection Domain for the configured storage.
	// +optional
	ProtectionDomain string `json:"protectionDomain,omitempty" protobuf:"bytes,5,opt,name=protectionDomain"`
	// storagePool is the ScaleIO Storage Pool associated with the protection domain.
	// +optional
	StoragePool string `json:"storagePool,omitempty" protobuf:"bytes,6,opt,name=storagePool"`
	// storageMode indicates whether the storage for a volume should be ThickProvisioned or ThinProvisioned.
	// Default is ThinProvisioned.
	// +optional
	StorageMode string `json:"storageMode,omitempty" protobuf:"bytes,7,opt,name=storageMode"`
	// volumeName is the name of a volume already created in the ScaleIO system
	// that is associated with this volume source.
	VolumeName string `json:"volumeName,omitempty" protobuf:"bytes,8,opt,name=volumeName"`
	// fsType is the filesystem type to mount.
	// Must be a filesystem type supported by the host operating system.
	// Ex. "ext4", "xfs", "ntfs".
	// Default is "xfs".
	// +optional
	FSType string `json:"fsType,omitempty" protobuf:"bytes,9,opt,name=fsType"`
	// readOnly Defaults to false (read/write). ReadOnly here will force
	// the ReadOnly setting in VolumeMounts.
	// +optional
	ReadOnly bool `json:"readOnly,omitempty" protobuf:"varint,10,opt,name=readOnly"`
}

// ScaleIOPersistentVolumeSource represents a persistent ScaleIO volume
type ScaleIOPersistentVolumeSource struct {
	// gateway is the host address of the ScaleIO API Gateway.
	Gateway string `json:"gateway" protobuf:"bytes,1,opt,name=gateway"`
	// system is the name of the storage system as configured in ScaleIO.
	System string `json:"system" protobuf:"bytes,2,opt,name=system"`
	// secretRef references to the secret for ScaleIO user and other
	// sensitive information. If this is not provided, Login operation will fail.
	SecretRef *SecretReference `json:"secretRef" protobuf:"bytes,3,opt,name=secretRef"`
	// sslEnabled is the flag to enable/disable SSL communication with Gateway, default false
	// +optional
	SSLEnabled bool `json:"sslEnabled,omitempty" protobuf:"varint,4,opt,name=sslEnabled"`
	// protectionDomain is the name of the ScaleIO Protection Domain for the configured storage.
	// +optional
	ProtectionDomain string `json:"protectionDomain,omitempty" protobuf:"bytes,5,opt,name=protectionDomain"`
	// storagePool is the ScaleIO Storage Pool associated with the protection domain.
	// +optional
	StoragePool string `json:"storagePool,omitempty" protobuf:"bytes,6,opt,name=storagePool"`
	// storageMode indicates whether the storage for a volume should be ThickProvisioned or ThinProvisioned.
	// Default is ThinProvisioned.
	// +optional
	StorageMode string `json:"storageMode,omitempty" protobuf:"bytes,7,opt,name=storageMode"`
	// volumeName is the name of a volume already created in the ScaleIO system
	// that is associated with this volume source.
	VolumeName string `json:"volumeName,omitempty" protobuf:"bytes,8,opt,name=volumeName"`
	// fsType is the filesystem type to mount.
	// Must be a filesystem type supported by the host operating system.
	// Ex. "ext4", "xfs", "ntfs".
	// Default is "xfs"
	// +optional
	FSType string `json:"fsType,omitempty" protobuf:"bytes,9,opt,name=fsType"`
	// readOnly defaults to false (read/write). ReadOnly here will force
	// the ReadOnly setting in VolumeMounts.
	// +optional
	ReadOnly bool `json:"readOnly,omitempty" protobuf:"varint,10,opt,name=readOnly"`
}

// Represents a StorageOS persistent volume resource.
type StorageOSVolumeSource struct {
	// volumeName is the human-readable name of the StorageOS volume.  Volume
	// names are only unique within a namespace.
	VolumeName string `json:"volumeName,omitempty" protobuf:"bytes,1,opt,name=volumeName"`
	// volumeNamespace specifies the scope of the volume within StorageOS.  If no
	// namespace is specified then the Pod's namespace will be used.  This allows the
	// Kubernetes name scoping to be mirrored within StorageOS for tighter integration.
	// Set VolumeName to any name to override the default behaviour.
	// Set to "default" if you are not using namespaces within StorageOS.
	// Namespaces that do not pre-exist within StorageOS will be created.
	// +optional
	VolumeNamespace string `json:"volumeNamespace,omitempty" protobuf:"bytes,2,opt,name=volumeNamespace"`
	// fsType is the filesystem type to mount.
	// Must be a filesystem type supported by the host operating system.
	// Ex. "ext4", "xfs", "ntfs". Implicitly inferred to be "ext4" if unspecified.
	// +optional
	FSType string `json:"fsType,omitempty" protobuf:"bytes,3,opt,name=fsType"`
	// readOnly defaults to false (read/write). ReadOnly here will force
	// the ReadOnly setting in VolumeMounts.
	// +optional
	ReadOnly bool `json:"readOnly,omitempty" protobuf:"varint,4,opt,name=readOnly"`
	// secretRef specifies the secret to use for obtaining the StorageOS API
	// credentials.  If not specified, default values will be attempted.
	// +optional
	SecretRef *LocalObjectReference `json:"secretRef,omitempty" protobuf:"bytes,5,opt,name=secretRef"`
}

// Represents a StorageOS persistent volume resource.
type StorageOSPersistentVolumeSource struct {
	// volumeName is the human-readable name of the StorageOS volume.  Volume
	// names are only unique within a namespace.
	VolumeName string `json:"volumeName,omitempty" protobuf:"bytes,1,opt,name=volumeName"`
	// volumeNamespace specifies the scope of the volume within StorageOS.  If no
	// namespace is specified then the Pod's namespace will be used.  This allows the
	// Kubernetes name scoping to be mirrored within StorageOS for tighter integration.
	// Set VolumeName to any name to override the default behaviour.
	// Set to "default" if you are not using namespaces within StorageOS.
	// Namespaces that do not pre-exist within StorageOS will be created.
	// +optional
	VolumeNamespace string `json:"volumeNamespace,omitempty" protobuf:"bytes,2,opt,name=volumeNamespace"`
	// fsType is the filesystem type to mount.
	// Must be a filesystem type supported by the host operating system.
	// Ex. "ext4", "xfs", "ntfs". Implicitly inferred to be "ext4" if unspecified.
	// +optional
	FSType string `json:"fsType,omitempty" protobuf:"bytes,3,opt,name=fsType"`
	// readOnly defaults to false (read/write). ReadOnly here will force
	// the ReadOnly setting in VolumeMounts.
	// +optional
	ReadOnly bool `json:"readOnly,omitempty" protobuf:"varint,4,opt,name=readOnly"`
	// secretRef specifies the secret to use for obtaining the StorageOS API
	// credentials.  If not specified, default values will be attempted.
	// +optional
	SecretRef *ObjectReference `json:"secretRef,omitempty" protobuf:"bytes,5,opt,name=secretRef"`
}

// Adapts a ConfigMap into a volume.
//
// The contents of the target ConfigMap's Data field will be presented in a
// volume as files using the keys in the Data field as the file names, unless
// the items element is populated with specific mappings of keys to paths.
// ConfigMap volumes support ownership management and SELinux relabeling.
type ConfigMapVolumeSource struct {
	LocalObjectReference `json:",inline" protobuf:"bytes,1,opt,name=localObjectReference"`
	// items if unspecified, each key-value pair in the Data field of the referenced
	// ConfigMap will be projected into the volume as a file whose name is the
	// key and content is the value. If specified, the listed keys will be
	// projected into the specified paths, and unlisted keys will not be
	// present. If a key is specified which is not present in the ConfigMap,
	// the volume setup will error unless it is marked optional. Paths must be
	// relative and may not contain the '..' path or start with '..'.
	// +optional
	Items []KeyToPath `json:"items,omitempty" protobuf:"bytes,2,rep,name=items"`
	// defaultMode is optional: mode bits used to set permissions on created files by default.
	// Must be an octal value between 0000 and 0777 or a decimal value between 0 and 511.
	// YAML accepts both octal and decimal values, JSON requires decimal values for mode bits.
	// Defaults to 0644.
	// Directories within the path are not affected by this setting.
	// This might be in conflict with other options that affect the file
	// mode, like fsGroup, and the result can be other mode bits set.
	// +optional
	DefaultMode *int32 `json:"defaultMode,omitempty" protobuf:"varint,3,opt,name=defaultMode"`
	// optional specify whether the ConfigMap or its keys must be defined
	// +optional
	Optional *bool `json:"optional,omitempty" protobuf:"varint,4,opt,name=optional"`
}

const (
	ConfigMapVolumeSourceDefaultMode int32 = 0644
)

// Adapts a ConfigMap into a projected volume.
//
// The contents of the target ConfigMap's Data field will be presented in a
// projected volume as files using the keys in the Data field as the file names,
// unless the items element is populated with specific mappings of keys to paths.
// Note that this is identical to a configmap volume source without the default
// mode.
type ConfigMapProjection struct {
	LocalObjectReference `json:",inline" protobuf:"bytes,1,opt,name=localObjectReference"`
	// items if unspecified, each key-value pair in the Data field of the referenced
	// ConfigMap will be projected into the volume as a file whose name is the
	// key and content is the value. If specified, the listed keys will be
	// projected into the specified paths, and unlisted keys will not be
	// present. If a key is specified which is not present in the ConfigMap,
	// the volume setup will error unless it is marked optional. Paths must be
	// relative and may not contain the '..' path or start with '..'.
	// +optional
	Items []KeyToPath `json:"items,omitempty" protobuf:"bytes,2,rep,name=items"`
	// optional specify whether the ConfigMap or its keys must be defined
	// +optional
	Optional *bool `json:"optional,omitempty" protobuf:"varint,4,opt,name=optional"`
}

// ServiceAccountTokenProjection represents a projected service account token
// volume. This projection can be used to insert a service account token into
// the pods runtime filesystem for use against APIs (Kubernetes API Server or
// otherwise).
type ServiceAccountTokenProjection struct {
	// audience is the intended audience of the token. A recipient of a token
	// must identify itself with an identifier specified in the audience of the
	// token, and otherwise should reject the token. The audience defaults to the
	// identifier of the apiserver.
	//+optional
	Audience string `json:"audience,omitempty" protobuf:"bytes,1,rep,name=audience"`
	// expirationSeconds is the requested duration of validity of the service
	// account token. As the token approaches expiration, the kubelet volume
	// plugin will proactively rotate the service account token. The kubelet will
	// start trying to rotate the token if the token is older than 80 percent of
	// its time to live or if the token is older than 24 hours.Defaults to 1 hour
	// and must be at least 10 minutes.
	//+optional
	ExpirationSeconds *int64 `json:"expirationSeconds,omitempty" protobuf:"varint,2,opt,name=expirationSeconds"`
	// path is the path relative to the mount point of the file to project the
	// token into.
	Path string `json:"path" protobuf:"bytes,3,opt,name=path"`
}

// Represents a projected volume source
type ProjectedVolumeSource struct {
	// sources is the list of volume projections
	// +optional
	Sources []VolumeProjection `json:"sources" protobuf:"bytes,1,rep,name=sources"`
	// defaultMode are the mode bits used to set permissions on created files by default.
	// Must be an octal value between 0000 and 0777 or a decimal value between 0 and 511.
	// YAML accepts both octal and decimal values, JSON requires decimal values for mode bits.
	// Directories within the path are not affected by this setting.
	// This might be in conflict with other options that affect the file
	// mode, like fsGroup, and the result can be other mode bits set.
	// +optional
	DefaultMode *int32 `json:"defaultMode,omitempty" protobuf:"varint,2,opt,name=defaultMode"`
}

// Projection that may be projected along with other supported volume types
type VolumeProjection struct {
	// all types below are the supported types for projection into the same volume

	// secret information about the secret data to project
	// +optional
	Secret *SecretProjection `json:"secret,omitempty" protobuf:"bytes,1,opt,name=secret"`
	// downwardAPI information about the downwardAPI data to project
	// +optional
	DownwardAPI *DownwardAPIProjection `json:"downwardAPI,omitempty" protobuf:"bytes,2,opt,name=downwardAPI"`
	// configMap information about the configMap data to project
	// +optional
	ConfigMap *ConfigMapProjection `json:"configMap,omitempty" protobuf:"bytes,3,opt,name=configMap"`
	// serviceAccountToken is information about the serviceAccountToken data to project
	// +optional
	ServiceAccountToken *ServiceAccountTokenProjection `json:"serviceAccountToken,omitempty" protobuf:"bytes,4,opt,name=serviceAccountToken"`
}

const (
	ProjectedVolumeSourceDefaultMode int32 = 0644
)

// Maps a string key to a path within a volume.
type KeyToPath struct {
	// key is the key to project.
	Key string `json:"key" protobuf:"bytes,1,opt,name=key"`

	// path is the relative path of the file to map the key to.
	// May not be an absolute path.
	// May not contain the path element '..'.
	// May not start with the string '..'.
	Path string `json:"path" protobuf:"bytes,2,opt,name=path"`
	// mode is Optional: mode bits used to set permissions on this file.
	// Must be an octal value between 0000 and 0777 or a decimal value between 0 and 511.
	// YAML accepts both octal and decimal values, JSON requires decimal values for mode bits.
	// If not specified, the volume defaultMode will be used.
	// This might be in conflict with other options that affect the file
	// mode, like fsGroup, and the result can be other mode bits set.
	// +optional
	Mode *int32 `json:"mode,omitempty" protobuf:"varint,3,opt,name=mode"`
}

// Local represents directly-attached storage with node affinity (Beta feature)
type LocalVolumeSource struct {
	// path of the full path to the volume on the node.
	// It can be either a directory or block device (disk, partition, ...).
	Path string `json:"path" protobuf:"bytes,1,opt,name=path"`

	// fsType is the filesystem type to mount.
	// It applies only when the Path is a block device.
	// Must be a filesystem type supported by the host operating system.
	// Ex. "ext4", "xfs", "ntfs". The default value is to auto-select a filesystem if unspecified.
	// +optional
	FSType *string `json:"fsType,omitempty" protobuf:"bytes,2,opt,name=fsType"`
}

// Represents storage that is managed by an external CSI volume driver (Beta feature)
type CSIPersistentVolumeSource struct {
	// driver is the name of the driver to use for this volume.
	// Required.
	Driver string `json:"driver" protobuf:"bytes,1,opt,name=driver"`

	// volumeHandle is the unique volume name returned by the CSI volume
	// plugin’s CreateVolume to refer to the volume on all subsequent calls.
	// Required.
	VolumeHandle string `json:"volumeHandle" protobuf:"bytes,2,opt,name=volumeHandle"`

	// readOnly value to pass to ControllerPublishVolumeRequest.
	// Defaults to false (read/write).
	// +optional
	ReadOnly bool `json:"readOnly,omitempty" protobuf:"varint,3,opt,name=readOnly"`

	// fsType to mount. Must be a filesystem type supported by the host operating system.
	// Ex. "ext4", "xfs", "ntfs".
	// +optional
	FSType string `json:"fsType,omitempty" protobuf:"bytes,4,opt,name=fsType"`

	// volumeAttributes of the volume to publish.
	// +optional
	VolumeAttributes map[string]string `json:"volumeAttributes,omitempty" protobuf:"bytes,5,rep,name=volumeAttributes"`

	// controllerPublishSecretRef is a reference to the secret object containing
	// sensitive information to pass to the CSI driver to complete the CSI
	// ControllerPublishVolume and ControllerUnpublishVolume calls.
	// This field is optional, and may be empty if no secret is required. If the
	// secret object contains more than one secret, all secrets are passed.
	// +optional
	ControllerPublishSecretRef *SecretReference `json:"controllerPublishSecretRef,omitempty" protobuf:"bytes,6,opt,name=controllerPublishSecretRef"`

	// nodeStageSecretRef is a reference to the secret object containing sensitive
	// information to pass to the CSI driver to complete the CSI NodeStageVolume
	// and NodeStageVolume and NodeUnstageVolume calls.
	// This field is optional, and may be empty if no secret is required. If the
	// secret object contains more than one secret, all secrets are passed.
	// +optional
	NodeStageSecretRef *SecretReference `json:"nodeStageSecretRef,omitempty" protobuf:"bytes,7,opt,name=nodeStageSecretRef"`

	// nodePublishSecretRef is a reference to the secret object containing
	// sensitive information to pass to the CSI driver to complete the CSI
	// NodePublishVolume and NodeUnpublishVolume calls.
	// This field is optional, and may be empty if no secret is required. If the
	// secret object contains more than one secret, all secrets are passed.
	// +optional
	NodePublishSecretRef *SecretReference `json:"nodePublishSecretRef,omitempty" protobuf:"bytes,8,opt,name=nodePublishSecretRef"`

	// controllerExpandSecretRef is a reference to the secret object containing
	// sensitive information to pass to the CSI driver to complete the CSI
	// ControllerExpandVolume call.
	// This is an alpha field and requires enabling ExpandCSIVolumes feature gate.
	// This field is optional, and may be empty if no secret is required. If the
	// secret object contains more than one secret, all secrets are passed.
	// +optional
	ControllerExpandSecretRef *SecretReference `json:"controllerExpandSecretRef,omitempty" protobuf:"bytes,9,opt,name=controllerExpandSecretRef"`
}

// Represents a source location of a volume to mount, managed by an external CSI driver
type CSIVolumeSource struct {
	// driver is the name of the CSI driver that handles this volume.
	// Consult with your admin for the correct name as registered in the cluster.
	Driver string `json:"driver" protobuf:"bytes,1,opt,name=driver"`

	// readOnly specifies a read-only configuration for the volume.
	// Defaults to false (read/write).
	// +optional
	ReadOnly *bool `json:"readOnly,omitempty" protobuf:"varint,2,opt,name=readOnly"`

	// fsType to mount. Ex. "ext4", "xfs", "ntfs".
	// If not provided, the empty value is passed to the associated CSI driver
	// which will determine the default filesystem to apply.
	// +optional
	FSType *string `json:"fsType,omitempty" protobuf:"bytes,3,opt,name=fsType"`

	// volumeAttributes stores driver-specific properties that are passed to the CSI
	// driver. Consult your driver's documentation for supported values.
	// +optional
	VolumeAttributes map[string]string `json:"volumeAttributes,omitempty" protobuf:"bytes,4,rep,name=volumeAttributes"`

	// nodePublishSecretRef is a reference to the secret object containing
	// sensitive information to pass to the CSI driver to complete the CSI
	// NodePublishVolume and NodeUnpublishVolume calls.
	// This field is optional, and  may be empty if no secret is required. If the
	// secret object contains more than one secret, all secret references are passed.
	// +optional
	NodePublishSecretRef *LocalObjectReference `json:"nodePublishSecretRef,omitempty" protobuf:"bytes,5,opt,name=nodePublishSecretRef"`
}

// Represents an ephemeral volume that is handled by a normal storage driver.
type EphemeralVolumeSource struct {
	// Will be used to create a stand-alone PVC to provision the volume.
	// The pod in which this EphemeralVolumeSource is embedded will be the
	// owner of the PVC, i.e. the PVC will be deleted together with the
	// pod.  The name of the PVC will be `<pod name>-<volume name>` where
	// `<volume name>` is the name from the `PodSpec.Volumes` array
	// entry. Pod validation will reject the pod if the concatenated name
	// is not valid for a PVC (for example, too long).
	//
	// An existing PVC with that name that is not owned by the pod
	// will *not* be used for the pod to avoid using an unrelated
	// volume by mistake. Starting the pod is then blocked until
	// the unrelated PVC is removed. If such a pre-created PVC is
	// meant to be used by the pod, the PVC has to updated with an
	// owner reference to the pod once the pod exists. Normally
	// this should not be necessary, but it may be useful when
	// manually reconstructing a broken cluster.
	//
	// This field is read-only and no changes will be made by Kubernetes
	// to the PVC after it has been created.
	//
	// Required, must not be nil.
	VolumeClaimTemplate *PersistentVolumeClaimTemplate `json:"volumeClaimTemplate,omitempty" protobuf:"bytes,1,opt,name=volumeClaimTemplate"`

	// ReadOnly is tombstoned to show why 2 is a reserved protobuf tag.
	// ReadOnly bool `json:"readOnly,omitempty" protobuf:"varint,2,opt,name=readOnly"`
}

// PersistentVolumeClaimTemplate is used to produce
// PersistentVolumeClaim objects as part of an EphemeralVolumeSource.
type PersistentVolumeClaimTemplate struct {
	// May contain labels and annotations that will be copied into the PVC
	// when creating it. No other fields are allowed and will be rejected during
	// validation.
	//
	// +optional
	metav1.ObjectMeta `json:"metadata,omitempty" protobuf:"bytes,1,opt,name=metadata"`

	// The specification for the PersistentVolumeClaim. The entire content is
	// copied unchanged into the PVC that gets created from this
	// template. The same fields as in a PersistentVolumeClaim
	// are also valid here.
	Spec PersistentVolumeClaimSpec `json:"spec" protobuf:"bytes,2,name=spec"`
}

// ContainerPort represents a network port in a single container.
type ContainerPort struct {
	// If specified, this must be an IANA_SVC_NAME and unique within the pod. Each
	// named port in a pod must have a unique name. Name for the port that can be
	// referred to by services.
	// +optional
	Name string `json:"name,omitempty" protobuf:"bytes,1,opt,name=name"`
	// Number of port to expose on the host.
	// If specified, this must be a valid port number, 0 < x < 65536.
	// If HostNetwork is specified, this must match ContainerPort.
	// Most containers do not need this.
	// +optional
	HostPort int32 `json:"hostPort,omitempty" protobuf:"varint,2,opt,name=hostPort"`
	// Number of port to expose on the pod's IP address.
	// This must be a valid port number, 0 < x < 65536.
	ContainerPort int32 `json:"containerPort" protobuf:"varint,3,opt,name=containerPort"`
	// Protocol for port. Must be UDP, TCP, or SCTP.
	// Defaults to "TCP".
	// +optional
	// +default="TCP"
	Protocol Protocol `json:"protocol,omitempty" protobuf:"bytes,4,opt,name=protocol,casttype=Protocol"`
	// What host IP to bind the external port to.
	// +optional
	HostIP string `json:"hostIP,omitempty" protobuf:"bytes,5,opt,name=hostIP"`
}

// VolumeMount describes a mounting of a Volume within a container.
type VolumeMount struct {
	// This must match the Name of a Volume.
	Name string `json:"name" protobuf:"bytes,1,opt,name=name"`
	// Mounted read-only if true, read-write otherwise (false or unspecified).
	// Defaults to false.
	// +optional
	ReadOnly bool `json:"readOnly,omitempty" protobuf:"varint,2,opt,name=readOnly"`
	// Path within the container at which the volume should be mounted.  Must
	// not contain ':'.
	MountPath string `json:"mountPath" protobuf:"bytes,3,opt,name=mountPath"`
	// Path within the volume from which the container's volume should be mounted.
	// Defaults to "" (volume's root).
	// +optional
	SubPath string `json:"subPath,omitempty" protobuf:"bytes,4,opt,name=subPath"`
	// mountPropagation determines how mounts are propagated from the host
	// to container and the other way around.
	// When not set, MountPropagationNone is used.
	// This field is beta in 1.10.
	// +optional
	MountPropagation *MountPropagationMode `json:"mountPropagation,omitempty" protobuf:"bytes,5,opt,name=mountPropagation,casttype=MountPropagationMode"`
	// Expanded path within the volume from which the container's volume should be mounted.
	// Behaves similarly to SubPath but environment variable references $(VAR_NAME) are expanded using the container's environment.
	// Defaults to "" (volume's root).
	// SubPathExpr and SubPath are mutually exclusive.
	// +optional
	SubPathExpr string `json:"subPathExpr,omitempty" protobuf:"bytes,6,opt,name=subPathExpr"`
}

// MountPropagationMode describes mount propagation.
// +enum
type MountPropagationMode string

const (
	// MountPropagationNone means that the volume in a container will
	// not receive new mounts from the host or other containers, and filesystems
	// mounted inside the container won't be propagated to the host or other
	// containers.
	// Note that this mode corresponds to "private" in Linux terminology.
	MountPropagationNone MountPropagationMode = "None"
	// MountPropagationHostToContainer means that the volume in a container will
	// receive new mounts from the host or other containers, but filesystems
	// mounted inside the container won't be propagated to the host or other
	// containers.
	// Note that this mode is recursively applied to all mounts in the volume
	// ("rslave" in Linux terminology).
	MountPropagationHostToContainer MountPropagationMode = "HostToContainer"
	// MountPropagationBidirectional means that the volume in a container will
	// receive new mounts from the host or other containers, and its own mounts
	// will be propagated from the container to the host or other containers.
	// Note that this mode is recursively applied to all mounts in the volume
	// ("rshared" in Linux terminology).
	MountPropagationBidirectional MountPropagationMode = "Bidirectional"
)

// volumeDevice describes a mapping of a raw block device within a container.
type VolumeDevice struct {
	// name must match the name of a persistentVolumeClaim in the pod
	Name string `json:"name" protobuf:"bytes,1,opt,name=name"`
	// devicePath is the path inside of the container that the device will be mapped to.
	DevicePath string `json:"devicePath" protobuf:"bytes,2,opt,name=devicePath"`
}

// EnvVar represents an environment variable present in a Container.
type EnvVar struct {
	// Name of the environment variable. Must be a C_IDENTIFIER.
	Name string `json:"name" protobuf:"bytes,1,opt,name=name"`

	// Optional: no more than one of the following may be specified.

	// Variable references $(VAR_NAME) are expanded
	// using the previously defined environment variables in the container and
	// any service environment variables. If a variable cannot be resolved,
	// the reference in the input string will be unchanged. Double $$ are reduced
	// to a single $, which allows for escaping the $(VAR_NAME) syntax: i.e.
	// "$$(VAR_NAME)" will produce the string literal "$(VAR_NAME)".
	// Escaped references will never be expanded, regardless of whether the variable
	// exists or not.
	// Defaults to "".
	// +optional
	Value string `json:"value,omitempty" protobuf:"bytes,2,opt,name=value"`
	// Source for the environment variable's value. Cannot be used if value is not empty.
	// +optional
	ValueFrom *EnvVarSource `json:"valueFrom,omitempty" protobuf:"bytes,3,opt,name=valueFrom"`
}

// EnvVarSource represents a source for the value of an EnvVar.
type EnvVarSource struct {
	// Selects a field of the pod: supports metadata.name, metadata.namespace, `metadata.labels['<KEY>']`, `metadata.annotations['<KEY>']`,
	// spec.nodeName, spec.serviceAccountName, status.hostIP, status.podIP, status.podIPs.
	// +optional
	FieldRef *ObjectFieldSelector `json:"fieldRef,omitempty" protobuf:"bytes,1,opt,name=fieldRef"`
	// Selects a resource of the container: only resources limits and requests
	// (limits.cpu, limits.memory, limits.ephemeral-storage, requests.cpu, requests.memory and requests.ephemeral-storage) are currently supported.
	// +optional
	ResourceFieldRef *ResourceFieldSelector `json:"resourceFieldRef,omitempty" protobuf:"bytes,2,opt,name=resourceFieldRef"`
	// Selects a key of a ConfigMap.
	// +optional
	ConfigMapKeyRef *ConfigMapKeySelector `json:"configMapKeyRef,omitempty" protobuf:"bytes,3,opt,name=configMapKeyRef"`
	// Selects a key of a secret in the pod's namespace
	// +optional
	SecretKeyRef *SecretKeySelector `json:"secretKeyRef,omitempty" protobuf:"bytes,4,opt,name=secretKeyRef"`
}

// ObjectFieldSelector selects an APIVersioned field of an object.
// +structType=atomic
type ObjectFieldSelector struct {
	// Version of the schema the FieldPath is written in terms of, defaults to "v1".
	// +optional
	APIVersion string `json:"apiVersion,omitempty" protobuf:"bytes,1,opt,name=apiVersion"`
	// Path of the field to select in the specified API version.
	FieldPath string `json:"fieldPath" protobuf:"bytes,2,opt,name=fieldPath"`
}

// ResourceFieldSelector represents container resources (cpu, memory) and their output format
// +structType=atomic
type ResourceFieldSelector struct {
	// Container name: required for volumes, optional for env vars
	// +optional
	ContainerName string `json:"containerName,omitempty" protobuf:"bytes,1,opt,name=containerName"`
	// Required: resource to select
	Resource string `json:"resource" protobuf:"bytes,2,opt,name=resource"`
	// Specifies the output format of the exposed resources, defaults to "1"
	// +optional
	Divisor resource.Quantity `json:"divisor,omitempty" protobuf:"bytes,3,opt,name=divisor"`
}

// Selects a key from a ConfigMap.
// +structType=atomic
type ConfigMapKeySelector struct {
	// The ConfigMap to select from.
	LocalObjectReference `json:",inline" protobuf:"bytes,1,opt,name=localObjectReference"`
	// The key to select.
	Key string `json:"key" protobuf:"bytes,2,opt,name=key"`
	// Specify whether the ConfigMap or its key must be defined
	// +optional
	Optional *bool `json:"optional,omitempty" protobuf:"varint,3,opt,name=optional"`
}

// SecretKeySelector selects a key of a Secret.
// +structType=atomic
type SecretKeySelector struct {
	// The name of the secret in the pod's namespace to select from.
	LocalObjectReference `json:",inline" protobuf:"bytes,1,opt,name=localObjectReference"`
	// The key of the secret to select from.  Must be a valid secret key.
	Key string `json:"key" protobuf:"bytes,2,opt,name=key"`
	// Specify whether the Secret or its key must be defined
	// +optional
	Optional *bool `json:"optional,omitempty" protobuf:"varint,3,opt,name=optional"`
}

// EnvFromSource represents the source of a set of ConfigMaps
type EnvFromSource struct {
	// An optional identifier to prepend to each key in the ConfigMap. Must be a C_IDENTIFIER.
	// +optional
	Prefix string `json:"prefix,omitempty" protobuf:"bytes,1,opt,name=prefix"`
	// The ConfigMap to select from
	// +optional
	ConfigMapRef *ConfigMapEnvSource `json:"configMapRef,omitempty" protobuf:"bytes,2,opt,name=configMapRef"`
	// The Secret to select from
	// +optional
	SecretRef *SecretEnvSource `json:"secretRef,omitempty" protobuf:"bytes,3,opt,name=secretRef"`
}

// ConfigMapEnvSource selects a ConfigMap to populate the environment
// variables with.
//
// The contents of the target ConfigMap's Data field will represent the
// key-value pairs as environment variables.
type ConfigMapEnvSource struct {
	// The ConfigMap to select from.
	LocalObjectReference `json:",inline" protobuf:"bytes,1,opt,name=localObjectReference"`
	// Specify whether the ConfigMap must be defined
	// +optional
	Optional *bool `json:"optional,omitempty" protobuf:"varint,2,opt,name=optional"`
}

// SecretEnvSource selects a Secret to populate the environment
// variables with.
//
// The contents of the target Secret's Data field will represent the
// key-value pairs as environment variables.
type SecretEnvSource struct {
	// The Secret to select from.
	LocalObjectReference `json:",inline" protobuf:"bytes,1,opt,name=localObjectReference"`
	// Specify whether the Secret must be defined
	// +optional
	Optional *bool `json:"optional,omitempty" protobuf:"varint,2,opt,name=optional"`
}

// HTTPHeader describes a custom header to be used in HTTP probes
type HTTPHeader struct {
	// The header field name
	Name string `json:"name" protobuf:"bytes,1,opt,name=name"`
	// The header field value
	Value string `json:"value" protobuf:"bytes,2,opt,name=value"`
}

// HTTPGetAction describes an action based on HTTP Get requests.
type HTTPGetAction struct {
	// Path to access on the HTTP server.
	// +optional
	Path string `json:"path,omitempty" protobuf:"bytes,1,opt,name=path"`
	// Name or number of the port to access on the container.
	// Number must be in the range 1 to 65535.
	// Name must be an IANA_SVC_NAME.
	Port intstr.IntOrString `json:"port" protobuf:"bytes,2,opt,name=port"`
	// Host name to connect to, defaults to the pod IP. You probably want to set
	// "Host" in httpHeaders instead.
	// +optional
	Host string `json:"host,omitempty" protobuf:"bytes,3,opt,name=host"`
	// Scheme to use for connecting to the host.
	// Defaults to HTTP.
	// +optional
	Scheme URIScheme `json:"scheme,omitempty" protobuf:"bytes,4,opt,name=scheme,casttype=URIScheme"`
	// Custom headers to set in the request. HTTP allows repeated headers.
	// +optional
	HTTPHeaders []HTTPHeader `json:"httpHeaders,omitempty" protobuf:"bytes,5,rep,name=httpHeaders"`
}

// URIScheme identifies the scheme used for connection to a host for Get actions
// +enum
type URIScheme string

const (
	// URISchemeHTTP means that the scheme used will be http://
	URISchemeHTTP URIScheme = "HTTP"
	// URISchemeHTTPS means that the scheme used will be https://
	URISchemeHTTPS URIScheme = "HTTPS"
)

// TCPSocketAction describes an action based on opening a socket
type TCPSocketAction struct {
	// Number or name of the port to access on the container.
	// Number must be in the range 1 to 65535.
	// Name must be an IANA_SVC_NAME.
	Port intstr.IntOrString `json:"port" protobuf:"bytes,1,opt,name=port"`
	// Optional: Host name to connect to, defaults to the pod IP.
	// +optional
	Host string `json:"host,omitempty" protobuf:"bytes,2,opt,name=host"`
}

type GRPCAction struct {
	// Port number of the gRPC service. Number must be in the range 1 to 65535.
	Port int32 `json:"port" protobuf:"bytes,1,opt,name=port"`

	// Service is the name of the service to place in the gRPC HealthCheckRequest
	// (see https://github.com/grpc/grpc/blob/master/doc/health-checking.md).
	//
	// If this is not specified, the default behavior is defined by gRPC.
	// +optional
	// +default=""
	Service *string `json:"service" protobuf:"bytes,2,opt,name=service"`
}

// ExecAction describes a "run in container" action.
type ExecAction struct {
	// Command is the command line to execute inside the container, the working directory for the
	// command  is root ('/') in the container's filesystem. The command is simply exec'd, it is
	// not run inside a shell, so traditional shell instructions ('|', etc) won't work. To use
	// a shell, you need to explicitly call out to that shell.
	// Exit status of 0 is treated as live/healthy and non-zero is unhealthy.
	// +optional
	Command []string `json:"command,omitempty" protobuf:"bytes,1,rep,name=command"`
}

// Probe describes a health check to be performed against a container to determine whether it is
// alive or ready to receive traffic.
type Probe struct {
	// The action taken to determine the health of a container
	ProbeHandler `json:",inline" protobuf:"bytes,1,opt,name=handler"`
	// Number of seconds after the container has started before liveness probes are initiated.
	// More info: https://kubernetes.io/docs/concepts/workloads/pods/pod-lifecycle#container-probes
	// +optional
	InitialDelaySeconds int32 `json:"initialDelaySeconds,omitempty" protobuf:"varint,2,opt,name=initialDelaySeconds"`
	// Number of seconds after which the probe times out.
	// Defaults to 1 second. Minimum value is 1.
	// More info: https://kubernetes.io/docs/concepts/workloads/pods/pod-lifecycle#container-probes
	// +optional
	TimeoutSeconds int32 `json:"timeoutSeconds,omitempty" protobuf:"varint,3,opt,name=timeoutSeconds"`
	// How often (in seconds) to perform the probe.
	// Default to 10 seconds. Minimum value is 1.
	// +optional
	PeriodSeconds int32 `json:"periodSeconds,omitempty" protobuf:"varint,4,opt,name=periodSeconds"`
	// Minimum consecutive successes for the probe to be considered successful after having failed.
	// Defaults to 1. Must be 1 for liveness and startup. Minimum value is 1.
	// +optional
	SuccessThreshold int32 `json:"successThreshold,omitempty" protobuf:"varint,5,opt,name=successThreshold"`
	// Minimum consecutive failures for the probe to be considered failed after having succeeded.
	// Defaults to 3. Minimum value is 1.
	// +optional
	FailureThreshold int32 `json:"failureThreshold,omitempty" protobuf:"varint,6,opt,name=failureThreshold"`
	// Optional duration in seconds the pod needs to terminate gracefully upon probe failure.
	// The grace period is the duration in seconds after the processes running in the pod are sent
	// a termination signal and the time when the processes are forcibly halted with a kill signal.
	// Set this value longer than the expected cleanup time for your process.
	// If this value is nil, the pod's terminationGracePeriodSeconds will be used. Otherwise, this
	// value overrides the value provided by the pod spec.
	// Value must be non-negative integer. The value zero indicates stop immediately via
	// the kill signal (no opportunity to shut down).
	// This is a beta field and requires enabling ProbeTerminationGracePeriod feature gate.
	// Minimum value is 1. spec.terminationGracePeriodSeconds is used if unset.
	// +optional
	TerminationGracePeriodSeconds *int64 `json:"terminationGracePeriodSeconds,omitempty" protobuf:"varint,7,opt,name=terminationGracePeriodSeconds"`
}

// PullPolicy describes a policy for if/when to pull a container image
// +enum
type PullPolicy string

const (
	// PullAlways means that kubelet always attempts to pull the latest image. Container will fail If the pull fails.
	PullAlways PullPolicy = "Always"
	// PullNever means that kubelet never pulls an image, but only uses a local image. Container will fail if the image isn't present
	PullNever PullPolicy = "Never"
	// PullIfNotPresent means that kubelet pulls if the image isn't present on disk. Container will fail if the image isn't present and the pull fails.
	PullIfNotPresent PullPolicy = "IfNotPresent"
)

// PreemptionPolicy describes a policy for if/when to preempt a pod.
// +enum
type PreemptionPolicy string

const (
	// PreemptLowerPriority means that pod can preempt other pods with lower priority.
	PreemptLowerPriority PreemptionPolicy = "PreemptLowerPriority"
	// PreemptNever means that pod never preempts other pods with lower priority.
	PreemptNever PreemptionPolicy = "Never"
)

// TerminationMessagePolicy describes how termination messages are retrieved from a container.
// +enum
type TerminationMessagePolicy string

const (
	// TerminationMessageReadFile is the default behavior and will set the container status message to
	// the contents of the container's terminationMessagePath when the container exits.
	TerminationMessageReadFile TerminationMessagePolicy = "File"
	// TerminationMessageFallbackToLogsOnError will read the most recent contents of the container logs
	// for the container status message when the container exits with an error and the
	// terminationMessagePath has no contents.
	TerminationMessageFallbackToLogsOnError TerminationMessagePolicy = "FallbackToLogsOnError"
)

// Capability represent POSIX capabilities type
type Capability string

// Adds and removes POSIX capabilities from running containers.
type Capabilities struct {
	// Added capabilities
	// +optional
	Add []Capability `json:"add,omitempty" protobuf:"bytes,1,rep,name=add,casttype=Capability"`
	// Removed capabilities
	// +optional
	Drop []Capability `json:"drop,omitempty" protobuf:"bytes,2,rep,name=drop,casttype=Capability"`
}

// ResourceRequirements describes the compute resource requirements.
type ResourceRequirements struct {
	// Limits describes the maximum amount of compute resources allowed.
	// More info: https://kubernetes.io/docs/concepts/configuration/manage-resources-containers/
	// +optional
	Limits ResourceList `json:"limits,omitempty" protobuf:"bytes,1,rep,name=limits,casttype=ResourceList,castkey=ResourceName"`
	// Requests describes the minimum amount of compute resources required.
	// If Requests is omitted for a container, it defaults to Limits if that is explicitly specified,
	// otherwise to an implementation-defined value.
	// More info: https://kubernetes.io/docs/concepts/configuration/manage-resources-containers/
	// +optional
	Requests ResourceList `json:"requests,omitempty" protobuf:"bytes,2,rep,name=requests,casttype=ResourceList,castkey=ResourceName"`
}

const (
	// TerminationMessagePathDefault means the default path to capture the application termination message running in a container
	TerminationMessagePathDefault string = "/dev/termination-log"
)

// A single application container that you want to run within a pod.
type Container struct {
	// Name of the container specified as a DNS_LABEL.
	// Each container in a pod must have a unique name (DNS_LABEL).
	// Cannot be updated.
	Name string `json:"name" protobuf:"bytes,1,opt,name=name"`
	// Container image name.
	// More info: https://kubernetes.io/docs/concepts/containers/images
	// This field is optional to allow higher level config management to default or override
	// container images in workload controllers like Deployments and StatefulSets.
	// +optional
	Image string `json:"image,omitempty" protobuf:"bytes,2,opt,name=image"`
	// Entrypoint array. Not executed within a shell.
	// The container image's ENTRYPOINT is used if this is not provided.
	// Variable references $(VAR_NAME) are expanded using the container's environment. If a variable
	// cannot be resolved, the reference in the input string will be unchanged. Double $$ are reduced
	// to a single $, which allows for escaping the $(VAR_NAME) syntax: i.e. "$$(VAR_NAME)" will
	// produce the string literal "$(VAR_NAME)". Escaped references will never be expanded, regardless
	// of whether the variable exists or not. Cannot be updated.
	// More info: https://kubernetes.io/docs/tasks/inject-data-application/define-command-argument-container/#running-a-command-in-a-shell
	// +optional
	Command []string `json:"command,omitempty" protobuf:"bytes,3,rep,name=command"`
	// Arguments to the entrypoint.
	// The container image's CMD is used if this is not provided.
	// Variable references $(VAR_NAME) are expanded using the container's environment. If a variable
	// cannot be resolved, the reference in the input string will be unchanged. Double $$ are reduced
	// to a single $, which allows for escaping the $(VAR_NAME) syntax: i.e. "$$(VAR_NAME)" will
	// produce the string literal "$(VAR_NAME)". Escaped references will never be expanded, regardless
	// of whether the variable exists or not. Cannot be updated.
	// More info: https://kubernetes.io/docs/tasks/inject-data-application/define-command-argument-container/#running-a-command-in-a-shell
	// +optional
	Args []string `json:"args,omitempty" protobuf:"bytes,4,rep,name=args"`
	// Container's working directory.
	// If not specified, the container runtime's default will be used, which
	// might be configured in the container image.
	// Cannot be updated.
	// +optional
	WorkingDir string `json:"workingDir,omitempty" protobuf:"bytes,5,opt,name=workingDir"`
	// List of ports to expose from the container. Exposing a port here gives
	// the system additional information about the network connections a
	// container uses, but is primarily informational. Not specifying a port here
	// DOES NOT prevent that port from being exposed. Any port which is
	// listening on the default "0.0.0.0" address inside a container will be
	// accessible from the network.
	// Cannot be updated.
	// +optional
	// +patchMergeKey=containerPort
	// +patchStrategy=merge
	// +listType=map
	// +listMapKey=containerPort
	// +listMapKey=protocol
	Ports []ContainerPort `json:"ports,omitempty" patchStrategy:"merge" patchMergeKey:"containerPort" protobuf:"bytes,6,rep,name=ports"`
	// List of sources to populate environment variables in the container.
	// The keys defined within a source must be a C_IDENTIFIER. All invalid keys
	// will be reported as an event when the container is starting. When a key exists in multiple
	// sources, the value associated with the last source will take precedence.
	// Values defined by an Env with a duplicate key will take precedence.
	// Cannot be updated.
	// +optional
	EnvFrom []EnvFromSource `json:"envFrom,omitempty" protobuf:"bytes,19,rep,name=envFrom"`
	// List of environment variables to set in the container.
	// Cannot be updated.
	// +optional
	// +patchMergeKey=name
	// +patchStrategy=merge
	Env []EnvVar `json:"env,omitempty" patchStrategy:"merge" patchMergeKey:"name" protobuf:"bytes,7,rep,name=env"`
	// Compute Resources required by this container.
	// Cannot be updated.
	// More info: https://kubernetes.io/docs/concepts/configuration/manage-resources-containers/
	// +optional
	Resources ResourceRequirements `json:"resources,omitempty" protobuf:"bytes,8,opt,name=resources"`
	// Pod volumes to mount into the container's filesystem.
	// Cannot be updated.
	// +optional
	// +patchMergeKey=mountPath
	// +patchStrategy=merge
	VolumeMounts []VolumeMount `json:"volumeMounts,omitempty" patchStrategy:"merge" patchMergeKey:"mountPath" protobuf:"bytes,9,rep,name=volumeMounts"`
	// volumeDevices is the list of block devices to be used by the container.
	// +patchMergeKey=devicePath
	// +patchStrategy=merge
	// +optional
	VolumeDevices []VolumeDevice `json:"volumeDevices,omitempty" patchStrategy:"merge" patchMergeKey:"devicePath" protobuf:"bytes,21,rep,name=volumeDevices"`
	// Periodic probe of container liveness.
	// Container will be restarted if the probe fails.
	// Cannot be updated.
	// More info: https://kubernetes.io/docs/concepts/workloads/pods/pod-lifecycle#container-probes
	// +optional
	LivenessProbe *Probe `json:"livenessProbe,omitempty" protobuf:"bytes,10,opt,name=livenessProbe"`
	// Periodic probe of container service readiness.
	// Container will be removed from service endpoints if the probe fails.
	// Cannot be updated.
	// More info: https://kubernetes.io/docs/concepts/workloads/pods/pod-lifecycle#container-probes
	// +optional
	ReadinessProbe *Probe `json:"readinessProbe,omitempty" protobuf:"bytes,11,opt,name=readinessProbe"`
	// StartupProbe indicates that the Pod has successfully initialized.
	// If specified, no other probes are executed until this completes successfully.
	// If this probe fails, the Pod will be restarted, just as if the livenessProbe failed.
	// This can be used to provide different probe parameters at the beginning of a Pod's lifecycle,
	// when it might take a long time to load data or warm a cache, than during steady-state operation.
	// This cannot be updated.
	// More info: https://kubernetes.io/docs/concepts/workloads/pods/pod-lifecycle#container-probes
	// +optional
	StartupProbe *Probe `json:"startupProbe,omitempty" protobuf:"bytes,22,opt,name=startupProbe"`
	// Actions that the management system should take in response to container lifecycle events.
	// Cannot be updated.
	// +optional
	Lifecycle *Lifecycle `json:"lifecycle,omitempty" protobuf:"bytes,12,opt,name=lifecycle"`
	// Optional: Path at which the file to which the container's termination message
	// will be written is mounted into the container's filesystem.
	// Message written is intended to be brief final status, such as an assertion failure message.
	// Will be truncated by the node if greater than 4096 bytes. The total message length across
	// all containers will be limited to 12kb.
	// Defaults to /dev/termination-log.
	// Cannot be updated.
	// +optional
	TerminationMessagePath string `json:"terminationMessagePath,omitempty" protobuf:"bytes,13,opt,name=terminationMessagePath"`
	// Indicate how the termination message should be populated. File will use the contents of
	// terminationMessagePath to populate the container status message on both success and failure.
	// FallbackToLogsOnError will use the last chunk of container log output if the termination
	// message file is empty and the container exited with an error.
	// The log output is limited to 2048 bytes or 80 lines, whichever is smaller.
	// Defaults to File.
	// Cannot be updated.
	// +optional
	TerminationMessagePolicy TerminationMessagePolicy `json:"terminationMessagePolicy,omitempty" protobuf:"bytes,20,opt,name=terminationMessagePolicy,casttype=TerminationMessagePolicy"`
	// Image pull policy.
	// One of Always, Never, IfNotPresent.
	// Defaults to Always if :latest tag is specified, or IfNotPresent otherwise.
	// Cannot be updated.
	// More info: https://kubernetes.io/docs/concepts/containers/images#updating-images
	// +optional
	ImagePullPolicy PullPolicy `json:"imagePullPolicy,omitempty" protobuf:"bytes,14,opt,name=imagePullPolicy,casttype=PullPolicy"`
	// SecurityContext defines the security options the container should be run with.
	// If set, the fields of SecurityContext override the equivalent fields of PodSecurityContext.
	// More info: https://kubernetes.io/docs/tasks/configure-pod-container/security-context/
	// +optional
	SecurityContext *SecurityContext `json:"securityContext,omitempty" protobuf:"bytes,15,opt,name=securityContext"`

	// Variables for interactive containers, these have very specialized use-cases (e.g. debugging)
	// and shouldn't be used for general purpose containers.

	// Whether this container should allocate a buffer for stdin in the container runtime. If this
	// is not set, reads from stdin in the container will always result in EOF.
	// Default is false.
	// +optional
	Stdin bool `json:"stdin,omitempty" protobuf:"varint,16,opt,name=stdin"`
	// Whether the container runtime should close the stdin channel after it has been opened by
	// a single attach. When stdin is true the stdin stream will remain open across multiple attach
	// sessions. If stdinOnce is set to true, stdin is opened on container start, is empty until the
	// first client attaches to stdin, and then remains open and accepts data until the client disconnects,
	// at which time stdin is closed and remains closed until the container is restarted. If this
	// flag is false, a container processes that reads from stdin will never receive an EOF.
	// Default is false
	// +optional
	StdinOnce bool `json:"stdinOnce,omitempty" protobuf:"varint,17,opt,name=stdinOnce"`
	// Whether this container should allocate a TTY for itself, also requires 'stdin' to be true.
	// Default is false.
	// +optional
	TTY bool `json:"tty,omitempty" protobuf:"varint,18,opt,name=tty"`
}

// ProbeHandler defines a specific action that should be taken in a probe.
// One and only one of the fields must be specified.
type ProbeHandler struct {
	// Exec specifies the action to take.
	// +optional
	Exec *ExecAction `json:"exec,omitempty" protobuf:"bytes,1,opt,name=exec"`
	// HTTPGet specifies the http request to perform.
	// +optional
	HTTPGet *HTTPGetAction `json:"httpGet,omitempty" protobuf:"bytes,2,opt,name=httpGet"`
	// TCPSocket specifies an action involving a TCP port.
	// +optional
	TCPSocket *TCPSocketAction `json:"tcpSocket,omitempty" protobuf:"bytes,3,opt,name=tcpSocket"`

	// GRPC specifies an action involving a GRPC port.
	// This is a beta field and requires enabling GRPCContainerProbe feature gate.
	// +featureGate=GRPCContainerProbe
	// +optional
	GRPC *GRPCAction `json:"grpc,omitempty" protobuf:"bytes,4,opt,name=grpc"`
}

// LifecycleHandler defines a specific action that should be taken in a lifecycle
// hook. One and only one of the fields, except TCPSocket must be specified.
type LifecycleHandler struct {
	// Exec specifies the action to take.
	// +optional
	Exec *ExecAction `json:"exec,omitempty" protobuf:"bytes,1,opt,name=exec"`
	// HTTPGet specifies the http request to perform.
	// +optional
	HTTPGet *HTTPGetAction `json:"httpGet,omitempty" protobuf:"bytes,2,opt,name=httpGet"`
	// Deprecated. TCPSocket is NOT supported as a LifecycleHandler and kept
	// for the backward compatibility. There are no validation of this field and
	// lifecycle hooks will fail in runtime when tcp handler is specified.
	// +optional
	TCPSocket *TCPSocketAction `json:"tcpSocket,omitempty" protobuf:"bytes,3,opt,name=tcpSocket"`
}

// Lifecycle describes actions that the management system should take in response to container lifecycle
// events. For the PostStart and PreStop lifecycle handlers, management of the container blocks
// until the action is complete, unless the container process fails, in which case the handler is aborted.
type Lifecycle struct {
	// PostStart is called immediately after a container is created. If the handler fails,
	// the container is terminated and restarted according to its restart policy.
	// Other management of the container blocks until the hook completes.
	// More info: https://kubernetes.io/docs/concepts/containers/container-lifecycle-hooks/#container-hooks
	// +optional
	PostStart *LifecycleHandler `json:"postStart,omitempty" protobuf:"bytes,1,opt,name=postStart"`
	// PreStop is called immediately before a container is terminated due to an
	// API request or management event such as liveness/startup probe failure,
	// preemption, resource contention, etc. The handler is not called if the
	// container crashes or exits. The Pod's termination grace period countdown begins before the
	// PreStop hook is executed. Regardless of the outcome of the handler, the
	// container will eventually terminate within the Pod's termination grace
	// period (unless delayed by finalizers). Other management of the container blocks until the hook completes
	// or until the termination grace period is reached.
	// More info: https://kubernetes.io/docs/concepts/containers/container-lifecycle-hooks/#container-hooks
	// +optional
	PreStop *LifecycleHandler `json:"preStop,omitempty" protobuf:"bytes,2,opt,name=preStop"`
}

type ConditionStatus string

// These are valid condition statuses. "ConditionTrue" means a resource is in the condition.
// "ConditionFalse" means a resource is not in the condition. "ConditionUnknown" means kubernetes
// can't decide if a resource is in the condition or not. In the future, we could add other
// intermediate conditions, e.g. ConditionDegraded.
const (
	ConditionTrue    ConditionStatus = "True"
	ConditionFalse   ConditionStatus = "False"
	ConditionUnknown ConditionStatus = "Unknown"
)

// ContainerStateWaiting is a waiting state of a container.
type ContainerStateWaiting struct {
	// (brief) reason the container is not yet running.
	// +optional
	Reason string `json:"reason,omitempty" protobuf:"bytes,1,opt,name=reason"`
	// Message regarding why the container is not yet running.
	// +optional
	Message string `json:"message,omitempty" protobuf:"bytes,2,opt,name=message"`
}

// ContainerStateRunning is a running state of a container.
type ContainerStateRunning struct {
	// Time at which the container was last (re-)started
	// +optional
	StartedAt metav1.Time `json:"startedAt,omitempty" protobuf:"bytes,1,opt,name=startedAt"`
}

// ContainerStateTerminated is a terminated state of a container.
type ContainerStateTerminated struct {
	// Exit status from the last termination of the container
	ExitCode int32 `json:"exitCode" protobuf:"varint,1,opt,name=exitCode"`
	// Signal from the last termination of the container
	// +optional
	Signal int32 `json:"signal,omitempty" protobuf:"varint,2,opt,name=signal"`
	// (brief) reason from the last termination of the container
	// +optional
	Reason string `json:"reason,omitempty" protobuf:"bytes,3,opt,name=reason"`
	// Message regarding the last termination of the container
	// +optional
	Message string `json:"message,omitempty" protobuf:"bytes,4,opt,name=message"`
	// Time at which previous execution of the container started
	// +optional
	StartedAt metav1.Time `json:"startedAt,omitempty" protobuf:"bytes,5,opt,name=startedAt"`
	// Time at which the container last terminated
	// +optional
	FinishedAt metav1.Time `json:"finishedAt,omitempty" protobuf:"bytes,6,opt,name=finishedAt"`
	// Container's ID in the format '<type>://<container_id>'
	// +optional
	ContainerID string `json:"containerID,omitempty" protobuf:"bytes,7,opt,name=containerID"`
}

// ContainerState holds a possible state of container.
// Only one of its members may be specified.
// If none of them is specified, the default one is ContainerStateWaiting.
type ContainerState struct {
	// Details about a waiting container
	// +optional
	Waiting *ContainerStateWaiting `json:"waiting,omitempty" protobuf:"bytes,1,opt,name=waiting"`
	// Details about a running container
	// +optional
	Running *ContainerStateRunning `json:"running,omitempty" protobuf:"bytes,2,opt,name=running"`
	// Details about a terminated container
	// +optional
	Terminated *ContainerStateTerminated `json:"terminated,omitempty" protobuf:"bytes,3,opt,name=terminated"`
}

// ContainerStatus contains details for the current status of this container.
type ContainerStatus struct {
	// This must be a DNS_LABEL. Each container in a pod must have a unique name.
	// Cannot be updated.
	Name string `json:"name" protobuf:"bytes,1,opt,name=name"`
	// Details about the container's current condition.
	// +optional
	State ContainerState `json:"state,omitempty" protobuf:"bytes,2,opt,name=state"`
	// Details about the container's last termination condition.
	// +optional
	LastTerminationState ContainerState `json:"lastState,omitempty" protobuf:"bytes,3,opt,name=lastState"`
	// Specifies whether the container has passed its readiness probe.
	Ready bool `json:"ready" protobuf:"varint,4,opt,name=ready"`
	// The number of times the container has been restarted.
	RestartCount int32 `json:"restartCount" protobuf:"varint,5,opt,name=restartCount"`
	// The image the container is running.
	// More info: https://kubernetes.io/docs/concepts/containers/images.
	Image string `json:"image" protobuf:"bytes,6,opt,name=image"`
	// ImageID of the container's image.
	ImageID string `json:"imageID" protobuf:"bytes,7,opt,name=imageID"`
	// Container's ID in the format '<type>://<container_id>'.
	// +optional
	ContainerID string `json:"containerID,omitempty" protobuf:"bytes,8,opt,name=containerID"`
	// Specifies whether the container has passed its startup probe.
	// Initialized as false, becomes true after startupProbe is considered successful.
	// Resets to false when the container is restarted, or if kubelet loses state temporarily.
	// Is always true when no startupProbe is defined.
	// +optional
	Started *bool `json:"started,omitempty" protobuf:"varint,9,opt,name=started"`
}

// PodPhase is a label for the condition of a pod at the current time.
// +enum
type PodPhase string

// These are the valid statuses of pods.
const (
	// PodPending means the pod has been accepted by the system, but one or more of the containers
	// has not been started. This includes time before being bound to a node, as well as time spent
	// pulling images onto the host.
	PodPending PodPhase = "Pending"
	// PodRunning means the pod has been bound to a node and all of the containers have been started.
	// At least one container is still running or is in the process of being restarted.
	PodRunning PodPhase = "Running"
	// PodSucceeded means that all containers in the pod have voluntarily terminated
	// with a container exit code of 0, and the system is not going to restart any of these containers.
	PodSucceeded PodPhase = "Succeeded"
	// PodFailed means that all containers in the pod have terminated, and at least one container has
	// terminated in a failure (exited with a non-zero exit code or was stopped by the system).
	PodFailed PodPhase = "Failed"
	// PodUnknown means that for some reason the state of the pod could not be obtained, typically due
	// to an error in communicating with the host of the pod.
	// Deprecated: It isn't being set since 2015 (74da3b14b0c0f658b3bb8d2def5094686d0e9095)
	PodUnknown PodPhase = "Unknown"
)

// PodConditionType is a valid value for PodCondition.Type
type PodConditionType string

// These are built-in conditions of pod. An application may use a custom condition not listed here.
const (
	// ContainersReady indicates whether all containers in the pod are ready.
	ContainersReady PodConditionType = "ContainersReady"
	// PodInitialized means that all init containers in the pod have started successfully.
	PodInitialized PodConditionType = "Initialized"
	// PodReady means the pod is able to service requests and should be added to the
	// load balancing pools of all matching services.
	PodReady PodConditionType = "Ready"
	// PodScheduled represents status of the scheduling process for this pod.
	PodScheduled PodConditionType = "PodScheduled"
)

// These are reasons for a pod's transition to a condition.
const (
	// PodReasonUnschedulable reason in PodScheduled PodCondition means that the scheduler
	// can't schedule the pod right now, for example due to insufficient resources in the cluster.
	PodReasonUnschedulable = "Unschedulable"
)

// PodCondition contains details for the current condition of this pod.
type PodCondition struct {
	// Type is the type of the condition.
	// More info: https://kubernetes.io/docs/concepts/workloads/pods/pod-lifecycle#pod-conditions
	Type PodConditionType `json:"type" protobuf:"bytes,1,opt,name=type,casttype=PodConditionType"`
	// Status is the status of the condition.
	// Can be True, False, Unknown.
	// More info: https://kubernetes.io/docs/concepts/workloads/pods/pod-lifecycle#pod-conditions
	Status ConditionStatus `json:"status" protobuf:"bytes,2,opt,name=status,casttype=ConditionStatus"`
	// Last time we probed the condition.
	// +optional
	LastProbeTime metav1.Time `json:"lastProbeTime,omitempty" protobuf:"bytes,3,opt,name=lastProbeTime"`
	// Last time the condition transitioned from one status to another.
	// +optional
	LastTransitionTime metav1.Time `json:"lastTransitionTime,omitempty" protobuf:"bytes,4,opt,name=lastTransitionTime"`
	// Unique, one-word, CamelCase reason for the condition's last transition.
	// +optional
	Reason string `json:"reason,omitempty" protobuf:"bytes,5,opt,name=reason"`
	// Human-readable message indicating details about last transition.
	// +optional
	Message string `json:"message,omitempty" protobuf:"bytes,6,opt,name=message"`
}

// RestartPolicy describes how the container should be restarted.
// Only one of the following restart policies may be specified.
// If none of the following policies is specified, the default one
// is RestartPolicyAlways.
// +enum
type RestartPolicy string

const (
	RestartPolicyAlways    RestartPolicy = "Always"
	RestartPolicyOnFailure RestartPolicy = "OnFailure"
	RestartPolicyNever     RestartPolicy = "Never"
)

// DNSPolicy defines how a pod's DNS will be configured.
// +enum
type DNSPolicy string

const (
	// DNSClusterFirstWithHostNet indicates that the pod should use cluster DNS
	// first, if it is available, then fall back on the default
	// (as determined by kubelet) DNS settings.
	DNSClusterFirstWithHostNet DNSPolicy = "ClusterFirstWithHostNet"

	// DNSClusterFirst indicates that the pod should use cluster DNS
	// first unless hostNetwork is true, if it is available, then
	// fall back on the default (as determined by kubelet) DNS settings.
	DNSClusterFirst DNSPolicy = "ClusterFirst"

	// DNSDefault indicates that the pod should use the default (as
	// determined by kubelet) DNS settings.
	DNSDefault DNSPolicy = "Default"

	// DNSNone indicates that the pod should use empty DNS settings. DNS
	// parameters such as nameservers and search paths should be defined via
	// DNSConfig.
	DNSNone DNSPolicy = "None"
)

const (
	// DefaultTerminationGracePeriodSeconds indicates the default duration in
	// seconds a pod needs to terminate gracefully.
	DefaultTerminationGracePeriodSeconds = 30
)

// A node selector represents the union of the results of one or more label queries
// over a set of nodes; that is, it represents the OR of the selectors represented
// by the node selector terms.
// +structType=atomic
type NodeSelector struct {
	//Required. A list of node selector terms. The terms are ORed.
	NodeSelectorTerms []NodeSelectorTerm `json:"nodeSelectorTerms" protobuf:"bytes,1,rep,name=nodeSelectorTerms"`
}

// A null or empty node selector term matches no objects. The requirements of
// them are ANDed.
// The TopologySelectorTerm type implements a subset of the NodeSelectorTerm.
// +structType=atomic
type NodeSelectorTerm struct {
	// A list of node selector requirements by node's labels.
	// +optional
	MatchExpressions []NodeSelectorRequirement `json:"matchExpressions,omitempty" protobuf:"bytes,1,rep,name=matchExpressions"`
	// A list of node selector requirements by node's fields.
	// +optional
	MatchFields []NodeSelectorRequirement `json:"matchFields,omitempty" protobuf:"bytes,2,rep,name=matchFields"`
}

// A node selector requirement is a selector that contains values, a key, and an operator
// that relates the key and values.
type NodeSelectorRequirement struct {
	// The label key that the selector applies to.
	Key string `json:"key" protobuf:"bytes,1,opt,name=key"`
	// Represents a key's relationship to a set of values.
	// Valid operators are In, NotIn, Exists, DoesNotExist. Gt, and Lt.
	Operator NodeSelectorOperator `json:"operator" protobuf:"bytes,2,opt,name=operator,casttype=NodeSelectorOperator"`
	// An array of string values. If the operator is In or NotIn,
	// the values array must be non-empty. If the operator is Exists or DoesNotExist,
	// the values array must be empty. If the operator is Gt or Lt, the values
	// array must have a single element, which will be interpreted as an integer.
	// This array is replaced during a strategic merge patch.
	// +optional
	Values []string `json:"values,omitempty" protobuf:"bytes,3,rep,name=values"`
}

// A node selector operator is the set of operators that can be used in
// a node selector requirement.
// +enum
type NodeSelectorOperator string

const (
	NodeSelectorOpIn           NodeSelectorOperator = "In"
	NodeSelectorOpNotIn        NodeSelectorOperator = "NotIn"
	NodeSelectorOpExists       NodeSelectorOperator = "Exists"
	NodeSelectorOpDoesNotExist NodeSelectorOperator = "DoesNotExist"
	NodeSelectorOpGt           NodeSelectorOperator = "Gt"
	NodeSelectorOpLt           NodeSelectorOperator = "Lt"
)

// A topology selector term represents the result of label queries.
// A null or empty topology selector term matches no objects.
// The requirements of them are ANDed.
// It provides a subset of functionality as NodeSelectorTerm.
// This is an alpha feature and may change in the future.
// +structType=atomic
type TopologySelectorTerm struct {
	// Usage: Fields of type []TopologySelectorTerm must be listType=atomic.

	// A list of topology selector requirements by labels.
	// +optional
	MatchLabelExpressions []TopologySelectorLabelRequirement `json:"matchLabelExpressions,omitempty" protobuf:"bytes,1,rep,name=matchLabelExpressions"`
}

// A topology selector requirement is a selector that matches given label.
// This is an alpha feature and may change in the future.
type TopologySelectorLabelRequirement struct {
	// The label key that the selector applies to.
	Key string `json:"key" protobuf:"bytes,1,opt,name=key"`
	// An array of string values. One value must match the label to be selected.
	// Each entry in Values is ORed.
	Values []string `json:"values" protobuf:"bytes,2,rep,name=values"`
}

// Affinity is a group of affinity scheduling rules.
type Affinity struct {
	// Describes node affinity scheduling rules for the pod.
	// +optional
	NodeAffinity *NodeAffinity `json:"nodeAffinity,omitempty" protobuf:"bytes,1,opt,name=nodeAffinity"`
	// Describes pod affinity scheduling rules (e.g. co-locate this pod in the same node, zone, etc. as some other pod(s)).
	// +optional
	PodAffinity *PodAffinity `json:"podAffinity,omitempty" protobuf:"bytes,2,opt,name=podAffinity"`
	// Describes pod anti-affinity scheduling rules (e.g. avoid putting this pod in the same node, zone, etc. as some other pod(s)).
	// +optional
	PodAntiAffinity *PodAntiAffinity `json:"podAntiAffinity,omitempty" protobuf:"bytes,3,opt,name=podAntiAffinity"`
}

// Pod affinity is a group of inter pod affinity scheduling rules.
type PodAffinity struct {
	// NOT YET IMPLEMENTED. TODO: Uncomment field once it is implemented.
	// If the affinity requirements specified by this field are not met at
	// scheduling time, the pod will not be scheduled onto the node.
	// If the affinity requirements specified by this field cease to be met
	// at some point during pod execution (e.g. due to a pod label update), the
	// system will try to eventually evict the pod from its node.
	// When there are multiple elements, the lists of nodes corresponding to each
	// podAffinityTerm are intersected, i.e. all terms must be satisfied.
	// +optional
	// RequiredDuringSchedulingRequiredDuringExecution []PodAffinityTerm  `json:"requiredDuringSchedulingRequiredDuringExecution,omitempty"`

	// If the affinity requirements specified by this field are not met at
	// scheduling time, the pod will not be scheduled onto the node.
	// If the affinity requirements specified by this field cease to be met
	// at some point during pod execution (e.g. due to a pod label update), the
	// system may or may not try to eventually evict the pod from its node.
	// When there are multiple elements, the lists of nodes corresponding to each
	// podAffinityTerm are intersected, i.e. all terms must be satisfied.
	// +optional
	RequiredDuringSchedulingIgnoredDuringExecution []PodAffinityTerm `json:"requiredDuringSchedulingIgnoredDuringExecution,omitempty" protobuf:"bytes,1,rep,name=requiredDuringSchedulingIgnoredDuringExecution"`
	// The scheduler will prefer to schedule pods to nodes that satisfy
	// the affinity expressions specified by this field, but it may choose
	// a node that violates one or more of the expressions. The node that is
	// most preferred is the one with the greatest sum of weights, i.e.
	// for each node that meets all of the scheduling requirements (resource
	// request, requiredDuringScheduling affinity expressions, etc.),
	// compute a sum by iterating through the elements of this field and adding
	// "weight" to the sum if the node has pods which matches the corresponding podAffinityTerm; the
	// node(s) with the highest sum are the most preferred.
	// +optional
	PreferredDuringSchedulingIgnoredDuringExecution []WeightedPodAffinityTerm `json:"preferredDuringSchedulingIgnoredDuringExecution,omitempty" protobuf:"bytes,2,rep,name=preferredDuringSchedulingIgnoredDuringExecution"`
}

// Pod anti affinity is a group of inter pod anti affinity scheduling rules.
type PodAntiAffinity struct {
	// NOT YET IMPLEMENTED. TODO: Uncomment field once it is implemented.
	// If the anti-affinity requirements specified by this field are not met at
	// scheduling time, the pod will not be scheduled onto the node.
	// If the anti-affinity requirements specified by this field cease to be met
	// at some point during pod execution (e.g. due to a pod label update), the
	// system will try to eventually evict the pod from its node.
	// When there are multiple elements, the lists of nodes corresponding to each
	// podAffinityTerm are intersected, i.e. all terms must be satisfied.
	// +optional
	// RequiredDuringSchedulingRequiredDuringExecution []PodAffinityTerm  `json:"requiredDuringSchedulingRequiredDuringExecution,omitempty"`

	// If the anti-affinity requirements specified by this field are not met at
	// scheduling time, the pod will not be scheduled onto the node.
	// If the anti-affinity requirements specified by this field cease to be met
	// at some point during pod execution (e.g. due to a pod label update), the
	// system may or may not try to eventually evict the pod from its node.
	// When there are multiple elements, the lists of nodes corresponding to each
	// podAffinityTerm are intersected, i.e. all terms must be satisfied.
	// +optional
	RequiredDuringSchedulingIgnoredDuringExecution []PodAffinityTerm `json:"requiredDuringSchedulingIgnoredDuringExecution,omitempty" protobuf:"bytes,1,rep,name=requiredDuringSchedulingIgnoredDuringExecution"`
	// The scheduler will prefer to schedule pods to nodes that satisfy
	// the anti-affinity expressions specified by this field, but it may choose
	// a node that violates one or more of the expressions. The node that is
	// most preferred is the one with the greatest sum of weights, i.e.
	// for each node that meets all of the scheduling requirements (resource
	// request, requiredDuringScheduling anti-affinity expressions, etc.),
	// compute a sum by iterating through the elements of this field and adding
	// "weight" to the sum if the node has pods which matches the corresponding podAffinityTerm; the
	// node(s) with the highest sum are the most preferred.
	// +optional
	PreferredDuringSchedulingIgnoredDuringExecution []WeightedPodAffinityTerm `json:"preferredDuringSchedulingIgnoredDuringExecution,omitempty" protobuf:"bytes,2,rep,name=preferredDuringSchedulingIgnoredDuringExecution"`
}

// The weights of all of the matched WeightedPodAffinityTerm fields are added per-node to find the most preferred node(s)
type WeightedPodAffinityTerm struct {
	// weight associated with matching the corresponding podAffinityTerm,
	// in the range 1-100.
	Weight int32 `json:"weight" protobuf:"varint,1,opt,name=weight"`
	// Required. A pod affinity term, associated with the corresponding weight.
	PodAffinityTerm PodAffinityTerm `json:"podAffinityTerm" protobuf:"bytes,2,opt,name=podAffinityTerm"`
}

// Defines a set of pods (namely those matching the labelSelector
// relative to the given namespace(s)) that this pod should be
// co-located (affinity) or not co-located (anti-affinity) with,
// where co-located is defined as running on a node whose value of
// the label with key <topologyKey> matches that of any node on which
// a pod of the set of pods is running
type PodAffinityTerm struct {
	// A label query over a set of resources, in this case pods.
	// +optional
	LabelSelector *metav1.LabelSelector `json:"labelSelector,omitempty" protobuf:"bytes,1,opt,name=labelSelector"`
	// namespaces specifies a static list of namespace names that the term applies to.
	// The term is applied to the union of the namespaces listed in this field
	// and the ones selected by namespaceSelector.
<<<<<<< HEAD
	// null or empty namespaces list and null namespaceSelector means "this pod's namespace"
=======
	// null or empty namespaces list and null namespaceSelector means "this pod's namespace".
>>>>>>> 955f49cb
	// +optional
	Namespaces []string `json:"namespaces,omitempty" protobuf:"bytes,2,rep,name=namespaces"`
	// This pod should be co-located (affinity) or not co-located (anti-affinity) with the pods matching
	// the labelSelector in the specified namespaces, where co-located is defined as running on a node
	// whose value of the label with key topologyKey matches that of any node on which any of the
	// selected pods is running.
	// Empty topologyKey is not allowed.
	TopologyKey string `json:"topologyKey" protobuf:"bytes,3,opt,name=topologyKey"`
	// A label query over the set of namespaces that the term applies to.
	// The term is applied to the union of the namespaces selected by this field
	// and the ones listed in the namespaces field.
	// null selector and null or empty namespaces list means "this pod's namespace".
	// An empty selector ({}) matches all namespaces.
<<<<<<< HEAD
	// This field is beta-level and is only honored when PodAffinityNamespaceSelector feature is enabled.
=======
>>>>>>> 955f49cb
	// +optional
	NamespaceSelector *metav1.LabelSelector `json:"namespaceSelector,omitempty" protobuf:"bytes,4,opt,name=namespaceSelector"`
}

// Node affinity is a group of node affinity scheduling rules.
type NodeAffinity struct {
	// NOT YET IMPLEMENTED. TODO: Uncomment field once it is implemented.
	// If the affinity requirements specified by this field are not met at
	// scheduling time, the pod will not be scheduled onto the node.
	// If the affinity requirements specified by this field cease to be met
	// at some point during pod execution (e.g. due to an update), the system
	// will try to eventually evict the pod from its node.
	// +optional
	// RequiredDuringSchedulingRequiredDuringExecution *NodeSelector `json:"requiredDuringSchedulingRequiredDuringExecution,omitempty"`

	// If the affinity requirements specified by this field are not met at
	// scheduling time, the pod will not be scheduled onto the node.
	// If the affinity requirements specified by this field cease to be met
	// at some point during pod execution (e.g. due to an update), the system
	// may or may not try to eventually evict the pod from its node.
	// +optional
	RequiredDuringSchedulingIgnoredDuringExecution *NodeSelector `json:"requiredDuringSchedulingIgnoredDuringExecution,omitempty" protobuf:"bytes,1,opt,name=requiredDuringSchedulingIgnoredDuringExecution"`
	// The scheduler will prefer to schedule pods to nodes that satisfy
	// the affinity expressions specified by this field, but it may choose
	// a node that violates one or more of the expressions. The node that is
	// most preferred is the one with the greatest sum of weights, i.e.
	// for each node that meets all of the scheduling requirements (resource
	// request, requiredDuringScheduling affinity expressions, etc.),
	// compute a sum by iterating through the elements of this field and adding
	// "weight" to the sum if the node matches the corresponding matchExpressions; the
	// node(s) with the highest sum are the most preferred.
	// +optional
	PreferredDuringSchedulingIgnoredDuringExecution []PreferredSchedulingTerm `json:"preferredDuringSchedulingIgnoredDuringExecution,omitempty" protobuf:"bytes,2,rep,name=preferredDuringSchedulingIgnoredDuringExecution"`
}

// An empty preferred scheduling term matches all objects with implicit weight 0
// (i.e. it's a no-op). A null preferred scheduling term matches no objects (i.e. is also a no-op).
type PreferredSchedulingTerm struct {
	// Weight associated with matching the corresponding nodeSelectorTerm, in the range 1-100.
	Weight int32 `json:"weight" protobuf:"varint,1,opt,name=weight"`
	// A node selector term, associated with the corresponding weight.
	Preference NodeSelectorTerm `json:"preference" protobuf:"bytes,2,opt,name=preference"`
}

// The node this Taint is attached to has the "effect" on
// any pod that does not tolerate the Taint.
type Taint struct {
	// Required. The taint key to be applied to a node.
	Key string `json:"key" protobuf:"bytes,1,opt,name=key"`
	// The taint value corresponding to the taint key.
	// +optional
	Value string `json:"value,omitempty" protobuf:"bytes,2,opt,name=value"`
	// Required. The effect of the taint on pods
	// that do not tolerate the taint.
	// Valid effects are NoSchedule, PreferNoSchedule and NoExecute.
	Effect TaintEffect `json:"effect" protobuf:"bytes,3,opt,name=effect,casttype=TaintEffect"`
	// TimeAdded represents the time at which the taint was added.
	// It is only written for NoExecute taints.
	// +optional
	TimeAdded *metav1.Time `json:"timeAdded,omitempty" protobuf:"bytes,4,opt,name=timeAdded"`
}

// +enum
type TaintEffect string

const (
	// Do not allow new pods to schedule onto the node unless they tolerate the taint,
	// but allow all pods submitted to Kubelet without going through the scheduler
	// to start, and allow all already-running pods to continue running.
	// Enforced by the scheduler.
	TaintEffectNoSchedule TaintEffect = "NoSchedule"
	// Like TaintEffectNoSchedule, but the scheduler tries not to schedule
	// new pods onto the node, rather than prohibiting new pods from scheduling
	// onto the node entirely. Enforced by the scheduler.
	TaintEffectPreferNoSchedule TaintEffect = "PreferNoSchedule"
	// NOT YET IMPLEMENTED. TODO: Uncomment field once it is implemented.
	// Like TaintEffectNoSchedule, but additionally do not allow pods submitted to
	// Kubelet without going through the scheduler to start.
	// Enforced by Kubelet and the scheduler.
	// TaintEffectNoScheduleNoAdmit TaintEffect = "NoScheduleNoAdmit"

	// Evict any already-running pods that do not tolerate the taint.
	// Currently enforced by NodeController.
	TaintEffectNoExecute TaintEffect = "NoExecute"
)

// The pod this Toleration is attached to tolerates any taint that matches
// the triple <key,value,effect> using the matching operator <operator>.
type Toleration struct {
	// Key is the taint key that the toleration applies to. Empty means match all taint keys.
	// If the key is empty, operator must be Exists; this combination means to match all values and all keys.
	// +optional
	Key string `json:"key,omitempty" protobuf:"bytes,1,opt,name=key"`
	// Operator represents a key's relationship to the value.
	// Valid operators are Exists and Equal. Defaults to Equal.
	// Exists is equivalent to wildcard for value, so that a pod can
	// tolerate all taints of a particular category.
	// +optional
	Operator TolerationOperator `json:"operator,omitempty" protobuf:"bytes,2,opt,name=operator,casttype=TolerationOperator"`
	// Value is the taint value the toleration matches to.
	// If the operator is Exists, the value should be empty, otherwise just a regular string.
	// +optional
	Value string `json:"value,omitempty" protobuf:"bytes,3,opt,name=value"`
	// Effect indicates the taint effect to match. Empty means match all taint effects.
	// When specified, allowed values are NoSchedule, PreferNoSchedule and NoExecute.
	// +optional
	Effect TaintEffect `json:"effect,omitempty" protobuf:"bytes,4,opt,name=effect,casttype=TaintEffect"`
	// TolerationSeconds represents the period of time the toleration (which must be
	// of effect NoExecute, otherwise this field is ignored) tolerates the taint. By default,
	// it is not set, which means tolerate the taint forever (do not evict). Zero and
	// negative values will be treated as 0 (evict immediately) by the system.
	// +optional
	TolerationSeconds *int64 `json:"tolerationSeconds,omitempty" protobuf:"varint,5,opt,name=tolerationSeconds"`
}

// A toleration operator is the set of operators that can be used in a toleration.
// +enum
type TolerationOperator string

const (
	TolerationOpExists TolerationOperator = "Exists"
	TolerationOpEqual  TolerationOperator = "Equal"
)

// PodReadinessGate contains the reference to a pod condition
type PodReadinessGate struct {
	// ConditionType refers to a condition in the pod's condition list with matching type.
	ConditionType PodConditionType `json:"conditionType" protobuf:"bytes,1,opt,name=conditionType,casttype=PodConditionType"`
}

// PodSpec is a description of a pod.
type PodSpec struct {
	// List of volumes that can be mounted by containers belonging to the pod.
	// More info: https://kubernetes.io/docs/concepts/storage/volumes
	// +optional
	// +patchMergeKey=name
	// +patchStrategy=merge,retainKeys
	Volumes []Volume `json:"volumes,omitempty" patchStrategy:"merge,retainKeys" patchMergeKey:"name" protobuf:"bytes,1,rep,name=volumes"`
	// List of initialization containers belonging to the pod.
	// Init containers are executed in order prior to containers being started. If any
	// init container fails, the pod is considered to have failed and is handled according
	// to its restartPolicy. The name for an init container or normal container must be
	// unique among all containers.
	// Init containers may not have Lifecycle actions, Readiness probes, Liveness probes, or Startup probes.
	// The resourceRequirements of an init container are taken into account during scheduling
	// by finding the highest request/limit for each resource type, and then using the max of
	// of that value or the sum of the normal containers. Limits are applied to init containers
	// in a similar fashion.
	// Init containers cannot currently be added or removed.
	// Cannot be updated.
	// More info: https://kubernetes.io/docs/concepts/workloads/pods/init-containers/
	// +patchMergeKey=name
	// +patchStrategy=merge
	InitContainers []Container `json:"initContainers,omitempty" patchStrategy:"merge" patchMergeKey:"name" protobuf:"bytes,20,rep,name=initContainers"`
	// List of containers belonging to the pod.
	// Containers cannot currently be added or removed.
	// There must be at least one container in a Pod.
	// Cannot be updated.
	// +patchMergeKey=name
	// +patchStrategy=merge
	Containers []Container `json:"containers" patchStrategy:"merge" patchMergeKey:"name" protobuf:"bytes,2,rep,name=containers"`
	// List of ephemeral containers run in this pod. Ephemeral containers may be run in an existing
	// pod to perform user-initiated actions such as debugging. This list cannot be specified when
	// creating a pod, and it cannot be modified by updating the pod spec. In order to add an
	// ephemeral container to an existing pod, use the pod's ephemeralcontainers subresource.
	// This field is beta-level and available on clusters that haven't disabled the EphemeralContainers feature gate.
	// +optional
	// +patchMergeKey=name
	// +patchStrategy=merge
	EphemeralContainers []EphemeralContainer `json:"ephemeralContainers,omitempty" patchStrategy:"merge" patchMergeKey:"name" protobuf:"bytes,34,rep,name=ephemeralContainers"`
	// Restart policy for all containers within the pod.
	// One of Always, OnFailure, Never.
	// Default to Always.
	// More info: https://kubernetes.io/docs/concepts/workloads/pods/pod-lifecycle/#restart-policy
	// +optional
	RestartPolicy RestartPolicy `json:"restartPolicy,omitempty" protobuf:"bytes,3,opt,name=restartPolicy,casttype=RestartPolicy"`
	// Optional duration in seconds the pod needs to terminate gracefully. May be decreased in delete request.
	// Value must be non-negative integer. The value zero indicates stop immediately via
	// the kill signal (no opportunity to shut down).
	// If this value is nil, the default grace period will be used instead.
	// The grace period is the duration in seconds after the processes running in the pod are sent
	// a termination signal and the time when the processes are forcibly halted with a kill signal.
	// Set this value longer than the expected cleanup time for your process.
	// Defaults to 30 seconds.
	// +optional
	TerminationGracePeriodSeconds *int64 `json:"terminationGracePeriodSeconds,omitempty" protobuf:"varint,4,opt,name=terminationGracePeriodSeconds"`
	// Optional duration in seconds the pod may be active on the node relative to
	// StartTime before the system will actively try to mark it failed and kill associated containers.
	// Value must be a positive integer.
	// +optional
	ActiveDeadlineSeconds *int64 `json:"activeDeadlineSeconds,omitempty" protobuf:"varint,5,opt,name=activeDeadlineSeconds"`
	// Set DNS policy for the pod.
	// Defaults to "ClusterFirst".
	// Valid values are 'ClusterFirstWithHostNet', 'ClusterFirst', 'Default' or 'None'.
	// DNS parameters given in DNSConfig will be merged with the policy selected with DNSPolicy.
	// To have DNS options set along with hostNetwork, you have to specify DNS policy
	// explicitly to 'ClusterFirstWithHostNet'.
	// +optional
	DNSPolicy DNSPolicy `json:"dnsPolicy,omitempty" protobuf:"bytes,6,opt,name=dnsPolicy,casttype=DNSPolicy"`
	// NodeSelector is a selector which must be true for the pod to fit on a node.
	// Selector which must match a node's labels for the pod to be scheduled on that node.
	// More info: https://kubernetes.io/docs/concepts/configuration/assign-pod-node/
	// +optional
	// +mapType=atomic
	NodeSelector map[string]string `json:"nodeSelector,omitempty" protobuf:"bytes,7,rep,name=nodeSelector"`

	// ServiceAccountName is the name of the ServiceAccount to use to run this pod.
	// More info: https://kubernetes.io/docs/tasks/configure-pod-container/configure-service-account/
	// +optional
	ServiceAccountName string `json:"serviceAccountName,omitempty" protobuf:"bytes,8,opt,name=serviceAccountName"`
	// DeprecatedServiceAccount is a depreciated alias for ServiceAccountName.
	// Deprecated: Use serviceAccountName instead.
	// +k8s:conversion-gen=false
	// +optional
	DeprecatedServiceAccount string `json:"serviceAccount,omitempty" protobuf:"bytes,9,opt,name=serviceAccount"`
	// AutomountServiceAccountToken indicates whether a service account token should be automatically mounted.
	// +optional
	AutomountServiceAccountToken *bool `json:"automountServiceAccountToken,omitempty" protobuf:"varint,21,opt,name=automountServiceAccountToken"`

	// NodeName is a request to schedule this pod onto a specific node. If it is non-empty,
	// the scheduler simply schedules this pod onto that node, assuming that it fits resource
	// requirements.
	// +optional
	NodeName string `json:"nodeName,omitempty" protobuf:"bytes,10,opt,name=nodeName"`
	// Host networking requested for this pod. Use the host's network namespace.
	// If this option is set, the ports that will be used must be specified.
	// Default to false.
	// +k8s:conversion-gen=false
	// +optional
	HostNetwork bool `json:"hostNetwork,omitempty" protobuf:"varint,11,opt,name=hostNetwork"`
	// Use the host's pid namespace.
	// Optional: Default to false.
	// +k8s:conversion-gen=false
	// +optional
	HostPID bool `json:"hostPID,omitempty" protobuf:"varint,12,opt,name=hostPID"`
	// Use the host's ipc namespace.
	// Optional: Default to false.
	// +k8s:conversion-gen=false
	// +optional
	HostIPC bool `json:"hostIPC,omitempty" protobuf:"varint,13,opt,name=hostIPC"`
	// Share a single process namespace between all of the containers in a pod.
	// When this is set containers will be able to view and signal processes from other containers
	// in the same pod, and the first process in each container will not be assigned PID 1.
	// HostPID and ShareProcessNamespace cannot both be set.
	// Optional: Default to false.
	// +k8s:conversion-gen=false
	// +optional
	ShareProcessNamespace *bool `json:"shareProcessNamespace,omitempty" protobuf:"varint,27,opt,name=shareProcessNamespace"`
	// SecurityContext holds pod-level security attributes and common container settings.
	// Optional: Defaults to empty.  See type description for default values of each field.
	// +optional
	SecurityContext *PodSecurityContext `json:"securityContext,omitempty" protobuf:"bytes,14,opt,name=securityContext"`
	// ImagePullSecrets is an optional list of references to secrets in the same namespace to use for pulling any of the images used by this PodSpec.
	// If specified, these secrets will be passed to individual puller implementations for them to use.
	// More info: https://kubernetes.io/docs/concepts/containers/images#specifying-imagepullsecrets-on-a-pod
	// +optional
	// +patchMergeKey=name
	// +patchStrategy=merge
	ImagePullSecrets []LocalObjectReference `json:"imagePullSecrets,omitempty" patchStrategy:"merge" patchMergeKey:"name" protobuf:"bytes,15,rep,name=imagePullSecrets"`
	// Specifies the hostname of the Pod
	// If not specified, the pod's hostname will be set to a system-defined value.
	// +optional
	Hostname string `json:"hostname,omitempty" protobuf:"bytes,16,opt,name=hostname"`
	// If specified, the fully qualified Pod hostname will be "<hostname>.<subdomain>.<pod namespace>.svc.<cluster domain>".
	// If not specified, the pod will not have a domainname at all.
	// +optional
	Subdomain string `json:"subdomain,omitempty" protobuf:"bytes,17,opt,name=subdomain"`
	// If specified, the pod's scheduling constraints
	// +optional
	Affinity *Affinity `json:"affinity,omitempty" protobuf:"bytes,18,opt,name=affinity"`
	// If specified, the pod will be dispatched by specified scheduler.
	// If not specified, the pod will be dispatched by default scheduler.
	// +optional
	SchedulerName string `json:"schedulerName,omitempty" protobuf:"bytes,19,opt,name=schedulerName"`
	// If specified, the pod's tolerations.
	// +optional
	Tolerations []Toleration `json:"tolerations,omitempty" protobuf:"bytes,22,opt,name=tolerations"`
	// HostAliases is an optional list of hosts and IPs that will be injected into the pod's hosts
	// file if specified. This is only valid for non-hostNetwork pods.
	// +optional
	// +patchMergeKey=ip
	// +patchStrategy=merge
	HostAliases []HostAlias `json:"hostAliases,omitempty" patchStrategy:"merge" patchMergeKey:"ip" protobuf:"bytes,23,rep,name=hostAliases"`
	// If specified, indicates the pod's priority. "system-node-critical" and
	// "system-cluster-critical" are two special keywords which indicate the
	// highest priorities with the former being the highest priority. Any other
	// name must be defined by creating a PriorityClass object with that name.
	// If not specified, the pod priority will be default or zero if there is no
	// default.
	// +optional
	PriorityClassName string `json:"priorityClassName,omitempty" protobuf:"bytes,24,opt,name=priorityClassName"`
	// The priority value. Various system components use this field to find the
	// priority of the pod. When Priority Admission Controller is enabled, it
	// prevents users from setting this field. The admission controller populates
	// this field from PriorityClassName.
	// The higher the value, the higher the priority.
	// +optional
	Priority *int32 `json:"priority,omitempty" protobuf:"bytes,25,opt,name=priority"`
	// Specifies the DNS parameters of a pod.
	// Parameters specified here will be merged to the generated DNS
	// configuration based on DNSPolicy.
	// +optional
	DNSConfig *PodDNSConfig `json:"dnsConfig,omitempty" protobuf:"bytes,26,opt,name=dnsConfig"`
	// If specified, all readiness gates will be evaluated for pod readiness.
	// A pod is ready when all its containers are ready AND
	// all conditions specified in the readiness gates have status equal to "True"
	// More info: https://git.k8s.io/enhancements/keps/sig-network/580-pod-readiness-gates
	// +optional
	ReadinessGates []PodReadinessGate `json:"readinessGates,omitempty" protobuf:"bytes,28,opt,name=readinessGates"`
	// RuntimeClassName refers to a RuntimeClass object in the node.k8s.io group, which should be used
	// to run this pod.  If no RuntimeClass resource matches the named class, the pod will not be run.
	// If unset or empty, the "legacy" RuntimeClass will be used, which is an implicit class with an
	// empty definition that uses the default runtime handler.
	// More info: https://git.k8s.io/enhancements/keps/sig-node/585-runtime-class
<<<<<<< HEAD
	// This is a beta feature as of Kubernetes v1.14.
=======
>>>>>>> 955f49cb
	// +optional
	RuntimeClassName *string `json:"runtimeClassName,omitempty" protobuf:"bytes,29,opt,name=runtimeClassName"`
	// EnableServiceLinks indicates whether information about services should be injected into pod's
	// environment variables, matching the syntax of Docker links.
	// Optional: Defaults to true.
	// +optional
	EnableServiceLinks *bool `json:"enableServiceLinks,omitempty" protobuf:"varint,30,opt,name=enableServiceLinks"`
	// PreemptionPolicy is the Policy for preempting pods with lower priority.
	// One of Never, PreemptLowerPriority.
	// Defaults to PreemptLowerPriority if unset.
	// +optional
	PreemptionPolicy *PreemptionPolicy `json:"preemptionPolicy,omitempty" protobuf:"bytes,31,opt,name=preemptionPolicy"`
	// Overhead represents the resource overhead associated with running a pod for a given RuntimeClass.
	// This field will be autopopulated at admission time by the RuntimeClass admission controller. If
	// the RuntimeClass admission controller is enabled, overhead must not be set in Pod create requests.
	// The RuntimeClass admission controller will reject Pod create requests which have the overhead already
	// set. If RuntimeClass is configured and selected in the PodSpec, Overhead will be set to the value
	// defined in the corresponding RuntimeClass, otherwise it will remain unset and treated as zero.
	// More info: https://git.k8s.io/enhancements/keps/sig-node/688-pod-overhead/README.md
<<<<<<< HEAD
	// This field is beta-level as of Kubernetes v1.18, and is only honored by servers that enable the PodOverhead feature.
=======
>>>>>>> 955f49cb
	// +optional
	Overhead ResourceList `json:"overhead,omitempty" protobuf:"bytes,32,opt,name=overhead"`
	// TopologySpreadConstraints describes how a group of pods ought to spread across topology
	// domains. Scheduler will schedule pods in a way which abides by the constraints.
	// All topologySpreadConstraints are ANDed.
	// +optional
	// +patchMergeKey=topologyKey
	// +patchStrategy=merge
	// +listType=map
	// +listMapKey=topologyKey
	// +listMapKey=whenUnsatisfiable
	TopologySpreadConstraints []TopologySpreadConstraint `json:"topologySpreadConstraints,omitempty" patchStrategy:"merge" patchMergeKey:"topologyKey" protobuf:"bytes,33,opt,name=topologySpreadConstraints"`
	// If true the pod's hostname will be configured as the pod's FQDN, rather than the leaf name (the default).
	// In Linux containers, this means setting the FQDN in the hostname field of the kernel (the nodename field of struct utsname).
	// In Windows containers, this means setting the registry value of hostname for the registry key HKEY_LOCAL_MACHINE\\SYSTEM\\CurrentControlSet\\Services\\Tcpip\\Parameters to FQDN.
	// If a pod does not have FQDN, this has no effect.
	// Default to false.
	// +optional
	SetHostnameAsFQDN *bool `json:"setHostnameAsFQDN,omitempty" protobuf:"varint,35,opt,name=setHostnameAsFQDN"`
	// Specifies the OS of the containers in the pod.
	// Some pod and container fields are restricted if this is set.
	//
	// If the OS field is set to linux, the following fields must be unset:
	// -securityContext.windowsOptions
	//
	// If the OS field is set to windows, following fields must be unset:
	// - spec.hostPID
	// - spec.hostIPC
	// - spec.securityContext.seLinuxOptions
	// - spec.securityContext.seccompProfile
	// - spec.securityContext.fsGroup
	// - spec.securityContext.fsGroupChangePolicy
	// - spec.securityContext.sysctls
	// - spec.shareProcessNamespace
	// - spec.securityContext.runAsUser
	// - spec.securityContext.runAsGroup
	// - spec.securityContext.supplementalGroups
	// - spec.containers[*].securityContext.seLinuxOptions
	// - spec.containers[*].securityContext.seccompProfile
	// - spec.containers[*].securityContext.capabilities
	// - spec.containers[*].securityContext.readOnlyRootFilesystem
	// - spec.containers[*].securityContext.privileged
	// - spec.containers[*].securityContext.allowPrivilegeEscalation
	// - spec.containers[*].securityContext.procMount
	// - spec.containers[*].securityContext.runAsUser
	// - spec.containers[*].securityContext.runAsGroup
	// +optional
	// This is a beta field and requires the IdentifyPodOS feature
	OS *PodOS `json:"os,omitempty" protobuf:"bytes,36,opt,name=os"`
}

// OSName is the set of OS'es that can be used in OS.
type OSName string

// These are valid values for OSName
const (
	Linux   OSName = "linux"
	Windows OSName = "windows"
)

// PodOS defines the OS parameters of a pod.
type PodOS struct {
	// Name is the name of the operating system. The currently supported values are linux and windows.
	// Additional value may be defined in future and can be one of:
	// https://github.com/opencontainers/runtime-spec/blob/master/config.md#platform-specific-configuration
	// Clients should expect to handle additional values and treat unrecognized values in this field as os: null
	Name OSName `json:"name" protobuf:"bytes,1,opt,name=name"`
}

// +enum
type UnsatisfiableConstraintAction string

const (
	// DoNotSchedule instructs the scheduler not to schedule the pod
	// when constraints are not satisfied.
	DoNotSchedule UnsatisfiableConstraintAction = "DoNotSchedule"
	// ScheduleAnyway instructs the scheduler to schedule the pod
	// even if constraints are not satisfied.
	ScheduleAnyway UnsatisfiableConstraintAction = "ScheduleAnyway"
)

// TopologySpreadConstraint specifies how to spread matching pods among the given topology.
type TopologySpreadConstraint struct {
	// MaxSkew describes the degree to which pods may be unevenly distributed.
	// When `whenUnsatisfiable=DoNotSchedule`, it is the maximum permitted difference
	// between the number of matching pods in the target topology and the global minimum.
	// The global minimum is the minimum number of matching pods in an eligible domain
	// or zero if the number of eligible domains is less than MinDomains.
	// For example, in a 3-zone cluster, MaxSkew is set to 1, and pods with the same
	// labelSelector spread as 2/2/1:
	// In this case, the global minimum is 1.
	// +-------+-------+-------+
	// | zone1 | zone2 | zone3 |
	// +-------+-------+-------+
	// |  P P  |  P P  |   P   |
	// +-------+-------+-------+
	// - if MaxSkew is 1, incoming pod can only be scheduled to zone3 to become 2/2/2;
	// scheduling it onto zone1(zone2) would make the ActualSkew(3-1) on zone1(zone2)
	// violate MaxSkew(1).
	// - if MaxSkew is 2, incoming pod can be scheduled onto any zone.
	// When `whenUnsatisfiable=ScheduleAnyway`, it is used to give higher precedence
	// to topologies that satisfy it.
	// It's a required field. Default value is 1 and 0 is not allowed.
	MaxSkew int32 `json:"maxSkew" protobuf:"varint,1,opt,name=maxSkew"`
	// TopologyKey is the key of node labels. Nodes that have a label with this key
	// and identical values are considered to be in the same topology.
	// We consider each <key, value> as a "bucket", and try to put balanced number
	// of pods into each bucket.
	// We define a domain as a particular instance of a topology.
	// Also, we define an eligible domain as a domain whose nodes match the node selector.
	// e.g. If TopologyKey is "kubernetes.io/hostname", each Node is a domain of that topology.
	// And, if TopologyKey is "topology.kubernetes.io/zone", each zone is a domain of that topology.
	// It's a required field.
	TopologyKey string `json:"topologyKey" protobuf:"bytes,2,opt,name=topologyKey"`
	// WhenUnsatisfiable indicates how to deal with a pod if it doesn't satisfy
	// the spread constraint.
	// - DoNotSchedule (default) tells the scheduler not to schedule it.
	// - ScheduleAnyway tells the scheduler to schedule the pod in any location,
	//   but giving higher precedence to topologies that would help reduce the
	//   skew.
	// A constraint is considered "Unsatisfiable" for an incoming pod
	// if and only if every possible node assignment for that pod would violate
	// "MaxSkew" on some topology.
	// For example, in a 3-zone cluster, MaxSkew is set to 1, and pods with the same
	// labelSelector spread as 3/1/1:
	// +-------+-------+-------+
	// | zone1 | zone2 | zone3 |
	// +-------+-------+-------+
	// | P P P |   P   |   P   |
	// +-------+-------+-------+
	// If WhenUnsatisfiable is set to DoNotSchedule, incoming pod can only be scheduled
	// to zone2(zone3) to become 3/2/1(3/1/2) as ActualSkew(2-1) on zone2(zone3) satisfies
	// MaxSkew(1). In other words, the cluster can still be imbalanced, but scheduler
	// won't make it *more* imbalanced.
	// It's a required field.
	WhenUnsatisfiable UnsatisfiableConstraintAction `json:"whenUnsatisfiable" protobuf:"bytes,3,opt,name=whenUnsatisfiable,casttype=UnsatisfiableConstraintAction"`
	// LabelSelector is used to find matching pods.
	// Pods that match this label selector are counted to determine the number of pods
	// in their corresponding topology domain.
	// +optional
	LabelSelector *metav1.LabelSelector `json:"labelSelector,omitempty" protobuf:"bytes,4,opt,name=labelSelector"`
	// MinDomains indicates a minimum number of eligible domains.
	// When the number of eligible domains with matching topology keys is less than minDomains,
	// Pod Topology Spread treats "global minimum" as 0, and then the calculation of Skew is performed.
	// And when the number of eligible domains with matching topology keys equals or greater than minDomains,
	// this value has no effect on scheduling.
	// As a result, when the number of eligible domains is less than minDomains,
	// scheduler won't schedule more than maxSkew Pods to those domains.
	// If value is nil, the constraint behaves as if MinDomains is equal to 1.
	// Valid values are integers greater than 0.
	// When value is not nil, WhenUnsatisfiable must be DoNotSchedule.
	//
	// For example, in a 3-zone cluster, MaxSkew is set to 2, MinDomains is set to 5 and pods with the same
	// labelSelector spread as 2/2/2:
	// +-------+-------+-------+
	// | zone1 | zone2 | zone3 |
	// +-------+-------+-------+
	// |  P P  |  P P  |  P P  |
	// +-------+-------+-------+
	// The number of domains is less than 5(MinDomains), so "global minimum" is treated as 0.
	// In this situation, new pod with the same labelSelector cannot be scheduled,
	// because computed skew will be 3(3 - 0) if new Pod is scheduled to any of the three zones,
	// it will violate MaxSkew.
	//
	// This is an alpha field and requires enabling MinDomainsInPodTopologySpread feature gate.
	// +optional
	MinDomains *int32 `json:"minDomains,omitempty" protobuf:"varint,5,opt,name=minDomains"`
}

const (
	// The default value for enableServiceLinks attribute.
	DefaultEnableServiceLinks = true
)

// HostAlias holds the mapping between IP and hostnames that will be injected as an entry in the
// pod's hosts file.
type HostAlias struct {
	// IP address of the host file entry.
	IP string `json:"ip,omitempty" protobuf:"bytes,1,opt,name=ip"`
	// Hostnames for the above IP address.
	Hostnames []string `json:"hostnames,omitempty" protobuf:"bytes,2,rep,name=hostnames"`
}

// PodFSGroupChangePolicy holds policies that will be used for applying fsGroup to a volume
// when volume is mounted.
// +enum
type PodFSGroupChangePolicy string

const (
	// FSGroupChangeOnRootMismatch indicates that volume's ownership and permissions will be changed
	// only when permission and ownership of root directory does not match with expected
	// permissions on the volume. This can help shorten the time it takes to change
	// ownership and permissions of a volume.
	FSGroupChangeOnRootMismatch PodFSGroupChangePolicy = "OnRootMismatch"
	// FSGroupChangeAlways indicates that volume's ownership and permissions
	// should always be changed whenever volume is mounted inside a Pod. This the default
	// behavior.
	FSGroupChangeAlways PodFSGroupChangePolicy = "Always"
)

// PodSecurityContext holds pod-level security attributes and common container settings.
// Some fields are also present in container.securityContext.  Field values of
// container.securityContext take precedence over field values of PodSecurityContext.
type PodSecurityContext struct {
	// The SELinux context to be applied to all containers.
	// If unspecified, the container runtime will allocate a random SELinux context for each
	// container.  May also be set in SecurityContext.  If set in
	// both SecurityContext and PodSecurityContext, the value specified in SecurityContext
	// takes precedence for that container.
	// Note that this field cannot be set when spec.os.name is windows.
	// +optional
	SELinuxOptions *SELinuxOptions `json:"seLinuxOptions,omitempty" protobuf:"bytes,1,opt,name=seLinuxOptions"`
	// The Windows specific settings applied to all containers.
	// If unspecified, the options within a container's SecurityContext will be used.
	// If set in both SecurityContext and PodSecurityContext, the value specified in SecurityContext takes precedence.
	// Note that this field cannot be set when spec.os.name is linux.
	// +optional
	WindowsOptions *WindowsSecurityContextOptions `json:"windowsOptions,omitempty" protobuf:"bytes,8,opt,name=windowsOptions"`
	// The UID to run the entrypoint of the container process.
	// Defaults to user specified in image metadata if unspecified.
	// May also be set in SecurityContext.  If set in both SecurityContext and
	// PodSecurityContext, the value specified in SecurityContext takes precedence
	// for that container.
	// Note that this field cannot be set when spec.os.name is windows.
	// +optional
	RunAsUser *int64 `json:"runAsUser,omitempty" protobuf:"varint,2,opt,name=runAsUser"`
	// The GID to run the entrypoint of the container process.
	// Uses runtime default if unset.
	// May also be set in SecurityContext.  If set in both SecurityContext and
	// PodSecurityContext, the value specified in SecurityContext takes precedence
	// for that container.
	// Note that this field cannot be set when spec.os.name is windows.
	// +optional
	RunAsGroup *int64 `json:"runAsGroup,omitempty" protobuf:"varint,6,opt,name=runAsGroup"`
	// Indicates that the container must run as a non-root user.
	// If true, the Kubelet will validate the image at runtime to ensure that it
	// does not run as UID 0 (root) and fail to start the container if it does.
	// If unset or false, no such validation will be performed.
	// May also be set in SecurityContext.  If set in both SecurityContext and
	// PodSecurityContext, the value specified in SecurityContext takes precedence.
	// +optional
	RunAsNonRoot *bool `json:"runAsNonRoot,omitempty" protobuf:"varint,3,opt,name=runAsNonRoot"`
	// A list of groups applied to the first process run in each container, in addition
	// to the container's primary GID.  If unspecified, no groups will be added to
	// any container.
	// Note that this field cannot be set when spec.os.name is windows.
	// +optional
	SupplementalGroups []int64 `json:"supplementalGroups,omitempty" protobuf:"varint,4,rep,name=supplementalGroups"`
	// A special supplemental group that applies to all containers in a pod.
	// Some volume types allow the Kubelet to change the ownership of that volume
	// to be owned by the pod:
	//
	// 1. The owning GID will be the FSGroup
	// 2. The setgid bit is set (new files created in the volume will be owned by FSGroup)
	// 3. The permission bits are OR'd with rw-rw----
	//
	// If unset, the Kubelet will not modify the ownership and permissions of any volume.
	// Note that this field cannot be set when spec.os.name is windows.
	// +optional
	FSGroup *int64 `json:"fsGroup,omitempty" protobuf:"varint,5,opt,name=fsGroup"`
	// Sysctls hold a list of namespaced sysctls used for the pod. Pods with unsupported
	// sysctls (by the container runtime) might fail to launch.
	// Note that this field cannot be set when spec.os.name is windows.
	// +optional
	Sysctls []Sysctl `json:"sysctls,omitempty" protobuf:"bytes,7,rep,name=sysctls"`
	// fsGroupChangePolicy defines behavior of changing ownership and permission of the volume
	// before being exposed inside Pod. This field will only apply to
	// volume types which support fsGroup based ownership(and permissions).
	// It will have no effect on ephemeral volume types such as: secret, configmaps
	// and emptydir.
	// Valid values are "OnRootMismatch" and "Always". If not specified, "Always" is used.
	// Note that this field cannot be set when spec.os.name is windows.
	// +optional
	FSGroupChangePolicy *PodFSGroupChangePolicy `json:"fsGroupChangePolicy,omitempty" protobuf:"bytes,9,opt,name=fsGroupChangePolicy"`
	// The seccomp options to use by the containers in this pod.
	// Note that this field cannot be set when spec.os.name is windows.
	// +optional
	SeccompProfile *SeccompProfile `json:"seccompProfile,omitempty" protobuf:"bytes,10,opt,name=seccompProfile"`
}

// SeccompProfile defines a pod/container's seccomp profile settings.
// Only one profile source may be set.
// +union
type SeccompProfile struct {
	// type indicates which kind of seccomp profile will be applied.
	// Valid options are:
	//
	// Localhost - a profile defined in a file on the node should be used.
	// RuntimeDefault - the container runtime default profile should be used.
	// Unconfined - no profile should be applied.
	// +unionDiscriminator
	Type SeccompProfileType `json:"type" protobuf:"bytes,1,opt,name=type,casttype=SeccompProfileType"`
	// localhostProfile indicates a profile defined in a file on the node should be used.
	// The profile must be preconfigured on the node to work.
	// Must be a descending path, relative to the kubelet's configured seccomp profile location.
	// Must only be set if type is "Localhost".
	// +optional
	LocalhostProfile *string `json:"localhostProfile,omitempty" protobuf:"bytes,2,opt,name=localhostProfile"`
}

// SeccompProfileType defines the supported seccomp profile types.
// +enum
type SeccompProfileType string

const (
	// SeccompProfileTypeUnconfined indicates no seccomp profile is applied (A.K.A. unconfined).
	SeccompProfileTypeUnconfined SeccompProfileType = "Unconfined"
	// SeccompProfileTypeRuntimeDefault represents the default container runtime seccomp profile.
	SeccompProfileTypeRuntimeDefault SeccompProfileType = "RuntimeDefault"
	// SeccompProfileTypeLocalhost indicates a profile defined in a file on the node should be used.
	// The file's location relative to <kubelet-root-dir>/seccomp.
	SeccompProfileTypeLocalhost SeccompProfileType = "Localhost"
)

// PodQOSClass defines the supported qos classes of Pods.
// +enum
type PodQOSClass string

const (
	// PodQOSGuaranteed is the Guaranteed qos class.
	PodQOSGuaranteed PodQOSClass = "Guaranteed"
	// PodQOSBurstable is the Burstable qos class.
	PodQOSBurstable PodQOSClass = "Burstable"
	// PodQOSBestEffort is the BestEffort qos class.
	PodQOSBestEffort PodQOSClass = "BestEffort"
)

// PodDNSConfig defines the DNS parameters of a pod in addition to
// those generated from DNSPolicy.
type PodDNSConfig struct {
	// A list of DNS name server IP addresses.
	// This will be appended to the base nameservers generated from DNSPolicy.
	// Duplicated nameservers will be removed.
	// +optional
	Nameservers []string `json:"nameservers,omitempty" protobuf:"bytes,1,rep,name=nameservers"`
	// A list of DNS search domains for host-name lookup.
	// This will be appended to the base search paths generated from DNSPolicy.
	// Duplicated search paths will be removed.
	// +optional
	Searches []string `json:"searches,omitempty" protobuf:"bytes,2,rep,name=searches"`
	// A list of DNS resolver options.
	// This will be merged with the base options generated from DNSPolicy.
	// Duplicated entries will be removed. Resolution options given in Options
	// will override those that appear in the base DNSPolicy.
	// +optional
	Options []PodDNSConfigOption `json:"options,omitempty" protobuf:"bytes,3,rep,name=options"`
}

// PodDNSConfigOption defines DNS resolver options of a pod.
type PodDNSConfigOption struct {
	// Required.
	Name string `json:"name,omitempty" protobuf:"bytes,1,opt,name=name"`
	// +optional
	Value *string `json:"value,omitempty" protobuf:"bytes,2,opt,name=value"`
}

// IP address information for entries in the (plural) PodIPs field.
// Each entry includes:
//    IP: An IP address allocated to the pod. Routable at least within the cluster.
type PodIP struct {
	// ip is an IP address (IPv4 or IPv6) assigned to the pod
	IP string `json:"ip,omitempty" protobuf:"bytes,1,opt,name=ip"`
}

// EphemeralContainerCommon is a copy of all fields in Container to be inlined in
// EphemeralContainer. This separate type allows easy conversion from EphemeralContainer
// to Container and allows separate documentation for the fields of EphemeralContainer.
// When a new field is added to Container it must be added here as well.
type EphemeralContainerCommon struct {
	// Name of the ephemeral container specified as a DNS_LABEL.
	// This name must be unique among all containers, init containers and ephemeral containers.
	Name string `json:"name" protobuf:"bytes,1,opt,name=name"`
	// Container image name.
	// More info: https://kubernetes.io/docs/concepts/containers/images
	Image string `json:"image,omitempty" protobuf:"bytes,2,opt,name=image"`
	// Entrypoint array. Not executed within a shell.
	// The image's ENTRYPOINT is used if this is not provided.
	// Variable references $(VAR_NAME) are expanded using the container's environment. If a variable
	// cannot be resolved, the reference in the input string will be unchanged. Double $$ are reduced
	// to a single $, which allows for escaping the $(VAR_NAME) syntax: i.e. "$$(VAR_NAME)" will
	// produce the string literal "$(VAR_NAME)". Escaped references will never be expanded, regardless
	// of whether the variable exists or not. Cannot be updated.
	// More info: https://kubernetes.io/docs/tasks/inject-data-application/define-command-argument-container/#running-a-command-in-a-shell
	// +optional
	Command []string `json:"command,omitempty" protobuf:"bytes,3,rep,name=command"`
	// Arguments to the entrypoint.
	// The image's CMD is used if this is not provided.
	// Variable references $(VAR_NAME) are expanded using the container's environment. If a variable
	// cannot be resolved, the reference in the input string will be unchanged. Double $$ are reduced
	// to a single $, which allows for escaping the $(VAR_NAME) syntax: i.e. "$$(VAR_NAME)" will
	// produce the string literal "$(VAR_NAME)". Escaped references will never be expanded, regardless
	// of whether the variable exists or not. Cannot be updated.
	// More info: https://kubernetes.io/docs/tasks/inject-data-application/define-command-argument-container/#running-a-command-in-a-shell
	// +optional
	Args []string `json:"args,omitempty" protobuf:"bytes,4,rep,name=args"`
	// Container's working directory.
	// If not specified, the container runtime's default will be used, which
	// might be configured in the container image.
	// Cannot be updated.
	// +optional
	WorkingDir string `json:"workingDir,omitempty" protobuf:"bytes,5,opt,name=workingDir"`
	// Ports are not allowed for ephemeral containers.
	// +optional
	// +patchMergeKey=containerPort
	// +patchStrategy=merge
	// +listType=map
	// +listMapKey=containerPort
	// +listMapKey=protocol
	Ports []ContainerPort `json:"ports,omitempty" patchStrategy:"merge" patchMergeKey:"containerPort" protobuf:"bytes,6,rep,name=ports"`
	// List of sources to populate environment variables in the container.
	// The keys defined within a source must be a C_IDENTIFIER. All invalid keys
	// will be reported as an event when the container is starting. When a key exists in multiple
	// sources, the value associated with the last source will take precedence.
	// Values defined by an Env with a duplicate key will take precedence.
	// Cannot be updated.
	// +optional
	EnvFrom []EnvFromSource `json:"envFrom,omitempty" protobuf:"bytes,19,rep,name=envFrom"`
	// List of environment variables to set in the container.
	// Cannot be updated.
	// +optional
	// +patchMergeKey=name
	// +patchStrategy=merge
	Env []EnvVar `json:"env,omitempty" patchStrategy:"merge" patchMergeKey:"name" protobuf:"bytes,7,rep,name=env"`
	// Resources are not allowed for ephemeral containers. Ephemeral containers use spare resources
	// already allocated to the pod.
	// +optional
	Resources ResourceRequirements `json:"resources,omitempty" protobuf:"bytes,8,opt,name=resources"`
	// Pod volumes to mount into the container's filesystem. Subpath mounts are not allowed for ephemeral containers.
	// Cannot be updated.
	// +optional
	// +patchMergeKey=mountPath
	// +patchStrategy=merge
	VolumeMounts []VolumeMount `json:"volumeMounts,omitempty" patchStrategy:"merge" patchMergeKey:"mountPath" protobuf:"bytes,9,rep,name=volumeMounts"`
	// volumeDevices is the list of block devices to be used by the container.
	// +patchMergeKey=devicePath
	// +patchStrategy=merge
	// +optional
	VolumeDevices []VolumeDevice `json:"volumeDevices,omitempty" patchStrategy:"merge" patchMergeKey:"devicePath" protobuf:"bytes,21,rep,name=volumeDevices"`
	// Probes are not allowed for ephemeral containers.
	// +optional
	LivenessProbe *Probe `json:"livenessProbe,omitempty" protobuf:"bytes,10,opt,name=livenessProbe"`
	// Probes are not allowed for ephemeral containers.
	// +optional
	ReadinessProbe *Probe `json:"readinessProbe,omitempty" protobuf:"bytes,11,opt,name=readinessProbe"`
	// Probes are not allowed for ephemeral containers.
	// +optional
	StartupProbe *Probe `json:"startupProbe,omitempty" protobuf:"bytes,22,opt,name=startupProbe"`
	// Lifecycle is not allowed for ephemeral containers.
	// +optional
	Lifecycle *Lifecycle `json:"lifecycle,omitempty" protobuf:"bytes,12,opt,name=lifecycle"`
	// Optional: Path at which the file to which the container's termination message
	// will be written is mounted into the container's filesystem.
	// Message written is intended to be brief final status, such as an assertion failure message.
	// Will be truncated by the node if greater than 4096 bytes. The total message length across
	// all containers will be limited to 12kb.
	// Defaults to /dev/termination-log.
	// Cannot be updated.
	// +optional
	TerminationMessagePath string `json:"terminationMessagePath,omitempty" protobuf:"bytes,13,opt,name=terminationMessagePath"`
	// Indicate how the termination message should be populated. File will use the contents of
	// terminationMessagePath to populate the container status message on both success and failure.
	// FallbackToLogsOnError will use the last chunk of container log output if the termination
	// message file is empty and the container exited with an error.
	// The log output is limited to 2048 bytes or 80 lines, whichever is smaller.
	// Defaults to File.
	// Cannot be updated.
	// +optional
	TerminationMessagePolicy TerminationMessagePolicy `json:"terminationMessagePolicy,omitempty" protobuf:"bytes,20,opt,name=terminationMessagePolicy,casttype=TerminationMessagePolicy"`
	// Image pull policy.
	// One of Always, Never, IfNotPresent.
	// Defaults to Always if :latest tag is specified, or IfNotPresent otherwise.
	// Cannot be updated.
	// More info: https://kubernetes.io/docs/concepts/containers/images#updating-images
	// +optional
	ImagePullPolicy PullPolicy `json:"imagePullPolicy,omitempty" protobuf:"bytes,14,opt,name=imagePullPolicy,casttype=PullPolicy"`
	// Optional: SecurityContext defines the security options the ephemeral container should be run with.
	// If set, the fields of SecurityContext override the equivalent fields of PodSecurityContext.
	// +optional
	SecurityContext *SecurityContext `json:"securityContext,omitempty" protobuf:"bytes,15,opt,name=securityContext"`

	// Variables for interactive containers, these have very specialized use-cases (e.g. debugging)
	// and shouldn't be used for general purpose containers.

	// Whether this container should allocate a buffer for stdin in the container runtime. If this
	// is not set, reads from stdin in the container will always result in EOF.
	// Default is false.
	// +optional
	Stdin bool `json:"stdin,omitempty" protobuf:"varint,16,opt,name=stdin"`
	// Whether the container runtime should close the stdin channel after it has been opened by
	// a single attach. When stdin is true the stdin stream will remain open across multiple attach
	// sessions. If stdinOnce is set to true, stdin is opened on container start, is empty until the
	// first client attaches to stdin, and then remains open and accepts data until the client disconnects,
	// at which time stdin is closed and remains closed until the container is restarted. If this
	// flag is false, a container processes that reads from stdin will never receive an EOF.
	// Default is false
	// +optional
	StdinOnce bool `json:"stdinOnce,omitempty" protobuf:"varint,17,opt,name=stdinOnce"`
	// Whether this container should allocate a TTY for itself, also requires 'stdin' to be true.
	// Default is false.
	// +optional
	TTY bool `json:"tty,omitempty" protobuf:"varint,18,opt,name=tty"`
}

// EphemeralContainerCommon converts to Container. All fields must be kept in sync between
// these two types.
var _ = Container(EphemeralContainerCommon{})

// An EphemeralContainer is a temporary container that you may add to an existing Pod for
// user-initiated activities such as debugging. Ephemeral containers have no resource or
// scheduling guarantees, and they will not be restarted when they exit or when a Pod is
// removed or restarted. The kubelet may evict a Pod if an ephemeral container causes the
// Pod to exceed its resource allocation.
//
// To add an ephemeral container, use the ephemeralcontainers subresource of an existing
// Pod. Ephemeral containers may not be removed or restarted.
//
// This is a beta feature available on clusters that haven't disabled the EphemeralContainers feature gate.
type EphemeralContainer struct {
	// Ephemeral containers have all of the fields of Container, plus additional fields
	// specific to ephemeral containers. Fields in common with Container are in the
	// following inlined struct so than an EphemeralContainer may easily be converted
	// to a Container.
	EphemeralContainerCommon `json:",inline" protobuf:"bytes,1,req"`

	// If set, the name of the container from PodSpec that this ephemeral container targets.
	// The ephemeral container will be run in the namespaces (IPC, PID, etc) of this container.
	// If not set then the ephemeral container uses the namespaces configured in the Pod spec.
	//
	// The container runtime must implement support for this feature. If the runtime does not
	// support namespace targeting then the result of setting this field is undefined.
	// +optional
	TargetContainerName string `json:"targetContainerName,omitempty" protobuf:"bytes,2,opt,name=targetContainerName"`
}

// PodStatus represents information about the status of a pod. Status may trail the actual
// state of a system, especially if the node that hosts the pod cannot contact the control
// plane.
type PodStatus struct {
	// The phase of a Pod is a simple, high-level summary of where the Pod is in its lifecycle.
	// The conditions array, the reason and message fields, and the individual container status
	// arrays contain more detail about the pod's status.
	// There are five possible phase values:
	//
	// Pending: The pod has been accepted by the Kubernetes system, but one or more of the
	// container images has not been created. This includes time before being scheduled as
	// well as time spent downloading images over the network, which could take a while.
	// Running: The pod has been bound to a node, and all of the containers have been created.
	// At least one container is still running, or is in the process of starting or restarting.
	// Succeeded: All containers in the pod have terminated in success, and will not be restarted.
	// Failed: All containers in the pod have terminated, and at least one container has
	// terminated in failure. The container either exited with non-zero status or was terminated
	// by the system.
	// Unknown: For some reason the state of the pod could not be obtained, typically due to an
	// error in communicating with the host of the pod.
	//
	// More info: https://kubernetes.io/docs/concepts/workloads/pods/pod-lifecycle#pod-phase
	// +optional
	Phase PodPhase `json:"phase,omitempty" protobuf:"bytes,1,opt,name=phase,casttype=PodPhase"`
	// Current service state of pod.
	// More info: https://kubernetes.io/docs/concepts/workloads/pods/pod-lifecycle#pod-conditions
	// +optional
	// +patchMergeKey=type
	// +patchStrategy=merge
	Conditions []PodCondition `json:"conditions,omitempty" patchStrategy:"merge" patchMergeKey:"type" protobuf:"bytes,2,rep,name=conditions"`
	// A human readable message indicating details about why the pod is in this condition.
	// +optional
	Message string `json:"message,omitempty" protobuf:"bytes,3,opt,name=message"`
	// A brief CamelCase message indicating details about why the pod is in this state.
	// e.g. 'Evicted'
	// +optional
	Reason string `json:"reason,omitempty" protobuf:"bytes,4,opt,name=reason"`
	// nominatedNodeName is set only when this pod preempts other pods on the node, but it cannot be
	// scheduled right away as preemption victims receive their graceful termination periods.
	// This field does not guarantee that the pod will be scheduled on this node. Scheduler may decide
	// to place the pod elsewhere if other nodes become available sooner. Scheduler may also decide to
	// give the resources on this node to a higher priority pod that is created after preemption.
	// As a result, this field may be different than PodSpec.nodeName when the pod is
	// scheduled.
	// +optional
	NominatedNodeName string `json:"nominatedNodeName,omitempty" protobuf:"bytes,11,opt,name=nominatedNodeName"`

	// IP address of the host to which the pod is assigned. Empty if not yet scheduled.
	// +optional
	HostIP string `json:"hostIP,omitempty" protobuf:"bytes,5,opt,name=hostIP"`
	// IP address allocated to the pod. Routable at least within the cluster.
	// Empty if not yet allocated.
	// +optional
	PodIP string `json:"podIP,omitempty" protobuf:"bytes,6,opt,name=podIP"`

	// podIPs holds the IP addresses allocated to the pod. If this field is specified, the 0th entry must
	// match the podIP field. Pods may be allocated at most 1 value for each of IPv4 and IPv6. This list
	// is empty if no IPs have been allocated yet.
	// +optional
	// +patchStrategy=merge
	// +patchMergeKey=ip
	PodIPs []PodIP `json:"podIPs,omitempty" protobuf:"bytes,12,rep,name=podIPs" patchStrategy:"merge" patchMergeKey:"ip"`

	// RFC 3339 date and time at which the object was acknowledged by the Kubelet.
	// This is before the Kubelet pulled the container image(s) for the pod.
	// +optional
	StartTime *metav1.Time `json:"startTime,omitempty" protobuf:"bytes,7,opt,name=startTime"`

	// The list has one entry per init container in the manifest. The most recent successful
	// init container will have ready = true, the most recently started container will have
	// startTime set.
	// More info: https://kubernetes.io/docs/concepts/workloads/pods/pod-lifecycle#pod-and-container-status
	InitContainerStatuses []ContainerStatus `json:"initContainerStatuses,omitempty" protobuf:"bytes,10,rep,name=initContainerStatuses"`

	// The list has one entry per container in the manifest.
	// More info: https://kubernetes.io/docs/concepts/workloads/pods/pod-lifecycle#pod-and-container-status
	// +optional
	ContainerStatuses []ContainerStatus `json:"containerStatuses,omitempty" protobuf:"bytes,8,rep,name=containerStatuses"`
	// The Quality of Service (QOS) classification assigned to the pod based on resource requirements
	// See PodQOSClass type for available QOS classes
	// More info: https://git.k8s.io/community/contributors/design-proposals/node/resource-qos.md
	// +optional
	QOSClass PodQOSClass `json:"qosClass,omitempty" protobuf:"bytes,9,rep,name=qosClass"`
	// Status for any ephemeral containers that have run in this pod.
	// This field is beta-level and available on clusters that haven't disabled the EphemeralContainers feature gate.
	// +optional
	EphemeralContainerStatuses []ContainerStatus `json:"ephemeralContainerStatuses,omitempty" protobuf:"bytes,13,rep,name=ephemeralContainerStatuses"`
}

// +k8s:deepcopy-gen:interfaces=k8s.io/apimachinery/pkg/runtime.Object

// PodStatusResult is a wrapper for PodStatus returned by kubelet that can be encode/decoded
type PodStatusResult struct {
	metav1.TypeMeta `json:",inline"`
	// Standard object's metadata.
	// More info: https://git.k8s.io/community/contributors/devel/sig-architecture/api-conventions.md#metadata
	// +optional
	metav1.ObjectMeta `json:"metadata,omitempty" protobuf:"bytes,1,opt,name=metadata"`
	// Most recently observed status of the pod.
	// This data may not be up to date.
	// Populated by the system.
	// Read-only.
	// More info: https://git.k8s.io/community/contributors/devel/sig-architecture/api-conventions.md#spec-and-status
	// +optional
	Status PodStatus `json:"status,omitempty" protobuf:"bytes,2,opt,name=status"`
}

// +genclient
// +genclient:method=UpdateEphemeralContainers,verb=update,subresource=ephemeralcontainers
// +k8s:deepcopy-gen:interfaces=k8s.io/apimachinery/pkg/runtime.Object

// Pod is a collection of containers that can run on a host. This resource is created
// by clients and scheduled onto hosts.
type Pod struct {
	metav1.TypeMeta `json:",inline"`
	// Standard object's metadata.
	// More info: https://git.k8s.io/community/contributors/devel/sig-architecture/api-conventions.md#metadata
	// +optional
	metav1.ObjectMeta `json:"metadata,omitempty" protobuf:"bytes,1,opt,name=metadata"`

	// Specification of the desired behavior of the pod.
	// More info: https://git.k8s.io/community/contributors/devel/sig-architecture/api-conventions.md#spec-and-status
	// +optional
	Spec PodSpec `json:"spec,omitempty" protobuf:"bytes,2,opt,name=spec"`

	// Most recently observed status of the pod.
	// This data may not be up to date.
	// Populated by the system.
	// Read-only.
	// More info: https://git.k8s.io/community/contributors/devel/sig-architecture/api-conventions.md#spec-and-status
	// +optional
	Status PodStatus `json:"status,omitempty" protobuf:"bytes,3,opt,name=status"`
}

// +k8s:deepcopy-gen:interfaces=k8s.io/apimachinery/pkg/runtime.Object

// PodList is a list of Pods.
type PodList struct {
	metav1.TypeMeta `json:",inline"`
	// Standard list metadata.
	// More info: https://git.k8s.io/community/contributors/devel/sig-architecture/api-conventions.md#types-kinds
	// +optional
	metav1.ListMeta `json:"metadata,omitempty" protobuf:"bytes,1,opt,name=metadata"`

	// List of pods.
	// More info: https://git.k8s.io/community/contributors/devel/sig-architecture/api-conventions.md
	Items []Pod `json:"items" protobuf:"bytes,2,rep,name=items"`
}

// PodTemplateSpec describes the data a pod should have when created from a template
type PodTemplateSpec struct {
	// Standard object's metadata.
	// More info: https://git.k8s.io/community/contributors/devel/sig-architecture/api-conventions.md#metadata
	// +optional
	metav1.ObjectMeta `json:"metadata,omitempty" protobuf:"bytes,1,opt,name=metadata"`

	// Specification of the desired behavior of the pod.
	// More info: https://git.k8s.io/community/contributors/devel/sig-architecture/api-conventions.md#spec-and-status
	// +optional
	Spec PodSpec `json:"spec,omitempty" protobuf:"bytes,2,opt,name=spec"`
}

// +genclient
// +k8s:deepcopy-gen:interfaces=k8s.io/apimachinery/pkg/runtime.Object

// PodTemplate describes a template for creating copies of a predefined pod.
type PodTemplate struct {
	metav1.TypeMeta `json:",inline"`
	// Standard object's metadata.
	// More info: https://git.k8s.io/community/contributors/devel/sig-architecture/api-conventions.md#metadata
	// +optional
	metav1.ObjectMeta `json:"metadata,omitempty" protobuf:"bytes,1,opt,name=metadata"`

	// Template defines the pods that will be created from this pod template.
	// https://git.k8s.io/community/contributors/devel/sig-architecture/api-conventions.md#spec-and-status
	// +optional
	Template PodTemplateSpec `json:"template,omitempty" protobuf:"bytes,2,opt,name=template"`
}

// +k8s:deepcopy-gen:interfaces=k8s.io/apimachinery/pkg/runtime.Object

// PodTemplateList is a list of PodTemplates.
type PodTemplateList struct {
	metav1.TypeMeta `json:",inline"`
	// Standard list metadata.
	// More info: https://git.k8s.io/community/contributors/devel/sig-architecture/api-conventions.md#types-kinds
	// +optional
	metav1.ListMeta `json:"metadata,omitempty" protobuf:"bytes,1,opt,name=metadata"`

	// List of pod templates
	Items []PodTemplate `json:"items" protobuf:"bytes,2,rep,name=items"`
}

// ReplicationControllerSpec is the specification of a replication controller.
type ReplicationControllerSpec struct {
	// Replicas is the number of desired replicas.
	// This is a pointer to distinguish between explicit zero and unspecified.
	// Defaults to 1.
	// More info: https://kubernetes.io/docs/concepts/workloads/controllers/replicationcontroller#what-is-a-replicationcontroller
	// +optional
	Replicas *int32 `json:"replicas,omitempty" protobuf:"varint,1,opt,name=replicas"`

	// Minimum number of seconds for which a newly created pod should be ready
	// without any of its container crashing, for it to be considered available.
	// Defaults to 0 (pod will be considered available as soon as it is ready)
	// +optional
	MinReadySeconds int32 `json:"minReadySeconds,omitempty" protobuf:"varint,4,opt,name=minReadySeconds"`

	// Selector is a label query over pods that should match the Replicas count.
	// If Selector is empty, it is defaulted to the labels present on the Pod template.
	// Label keys and values that must match in order to be controlled by this replication
	// controller, if empty defaulted to labels on Pod template.
	// More info: https://kubernetes.io/docs/concepts/overview/working-with-objects/labels/#label-selectors
	// +optional
	// +mapType=atomic
	Selector map[string]string `json:"selector,omitempty" protobuf:"bytes,2,rep,name=selector"`

	// TemplateRef is a reference to an object that describes the pod that will be created if
	// insufficient replicas are detected.
	// Reference to an object that describes the pod that will be created if insufficient replicas are detected.
	// +optional
	// TemplateRef *ObjectReference `json:"templateRef,omitempty"`

	// Template is the object that describes the pod that will be created if
	// insufficient replicas are detected. This takes precedence over a TemplateRef.
	// More info: https://kubernetes.io/docs/concepts/workloads/controllers/replicationcontroller#pod-template
	// +optional
	Template *PodTemplateSpec `json:"template,omitempty" protobuf:"bytes,3,opt,name=template"`
}

// ReplicationControllerStatus represents the current status of a replication
// controller.
type ReplicationControllerStatus struct {
	// Replicas is the most recently oberved number of replicas.
	// More info: https://kubernetes.io/docs/concepts/workloads/controllers/replicationcontroller#what-is-a-replicationcontroller
	Replicas int32 `json:"replicas" protobuf:"varint,1,opt,name=replicas"`

	// The number of pods that have labels matching the labels of the pod template of the replication controller.
	// +optional
	FullyLabeledReplicas int32 `json:"fullyLabeledReplicas,omitempty" protobuf:"varint,2,opt,name=fullyLabeledReplicas"`

	// The number of ready replicas for this replication controller.
	// +optional
	ReadyReplicas int32 `json:"readyReplicas,omitempty" protobuf:"varint,4,opt,name=readyReplicas"`

	// The number of available replicas (ready for at least minReadySeconds) for this replication controller.
	// +optional
	AvailableReplicas int32 `json:"availableReplicas,omitempty" protobuf:"varint,5,opt,name=availableReplicas"`

	// ObservedGeneration reflects the generation of the most recently observed replication controller.
	// +optional
	ObservedGeneration int64 `json:"observedGeneration,omitempty" protobuf:"varint,3,opt,name=observedGeneration"`

	// Represents the latest available observations of a replication controller's current state.
	// +optional
	// +patchMergeKey=type
	// +patchStrategy=merge
	Conditions []ReplicationControllerCondition `json:"conditions,omitempty" patchStrategy:"merge" patchMergeKey:"type" protobuf:"bytes,6,rep,name=conditions"`
}

type ReplicationControllerConditionType string

// These are valid conditions of a replication controller.
const (
	// ReplicationControllerReplicaFailure is added in a replication controller when one of its pods
	// fails to be created due to insufficient quota, limit ranges, pod security policy, node selectors,
	// etc. or deleted due to kubelet being down or finalizers are failing.
	ReplicationControllerReplicaFailure ReplicationControllerConditionType = "ReplicaFailure"
)

// ReplicationControllerCondition describes the state of a replication controller at a certain point.
type ReplicationControllerCondition struct {
	// Type of replication controller condition.
	Type ReplicationControllerConditionType `json:"type" protobuf:"bytes,1,opt,name=type,casttype=ReplicationControllerConditionType"`
	// Status of the condition, one of True, False, Unknown.
	Status ConditionStatus `json:"status" protobuf:"bytes,2,opt,name=status,casttype=ConditionStatus"`
	// The last time the condition transitioned from one status to another.
	// +optional
	LastTransitionTime metav1.Time `json:"lastTransitionTime,omitempty" protobuf:"bytes,3,opt,name=lastTransitionTime"`
	// The reason for the condition's last transition.
	// +optional
	Reason string `json:"reason,omitempty" protobuf:"bytes,4,opt,name=reason"`
	// A human readable message indicating details about the transition.
	// +optional
	Message string `json:"message,omitempty" protobuf:"bytes,5,opt,name=message"`
}

// +genclient
// +genclient:method=GetScale,verb=get,subresource=scale,result=k8s.io/api/autoscaling/v1.Scale
// +genclient:method=UpdateScale,verb=update,subresource=scale,input=k8s.io/api/autoscaling/v1.Scale,result=k8s.io/api/autoscaling/v1.Scale
// +k8s:deepcopy-gen:interfaces=k8s.io/apimachinery/pkg/runtime.Object

// ReplicationController represents the configuration of a replication controller.
type ReplicationController struct {
	metav1.TypeMeta `json:",inline"`

	// If the Labels of a ReplicationController are empty, they are defaulted to
	// be the same as the Pod(s) that the replication controller manages.
	// Standard object's metadata. More info: https://git.k8s.io/community/contributors/devel/sig-architecture/api-conventions.md#metadata
	// +optional
	metav1.ObjectMeta `json:"metadata,omitempty" protobuf:"bytes,1,opt,name=metadata"`

	// Spec defines the specification of the desired behavior of the replication controller.
	// More info: https://git.k8s.io/community/contributors/devel/sig-architecture/api-conventions.md#spec-and-status
	// +optional
	Spec ReplicationControllerSpec `json:"spec,omitempty" protobuf:"bytes,2,opt,name=spec"`

	// Status is the most recently observed status of the replication controller.
	// This data may be out of date by some window of time.
	// Populated by the system.
	// Read-only.
	// More info: https://git.k8s.io/community/contributors/devel/sig-architecture/api-conventions.md#spec-and-status
	// +optional
	Status ReplicationControllerStatus `json:"status,omitempty" protobuf:"bytes,3,opt,name=status"`
}

// +k8s:deepcopy-gen:interfaces=k8s.io/apimachinery/pkg/runtime.Object

// ReplicationControllerList is a collection of replication controllers.
type ReplicationControllerList struct {
	metav1.TypeMeta `json:",inline"`
	// Standard list metadata.
	// More info: https://git.k8s.io/community/contributors/devel/sig-architecture/api-conventions.md#types-kinds
	// +optional
	metav1.ListMeta `json:"metadata,omitempty" protobuf:"bytes,1,opt,name=metadata"`

	// List of replication controllers.
	// More info: https://kubernetes.io/docs/concepts/workloads/controllers/replicationcontroller
	Items []ReplicationController `json:"items" protobuf:"bytes,2,rep,name=items"`
}

// Session Affinity Type string
// +enum
type ServiceAffinity string

const (
	// ServiceAffinityClientIP is the Client IP based.
	ServiceAffinityClientIP ServiceAffinity = "ClientIP"

	// ServiceAffinityNone - no session affinity.
	ServiceAffinityNone ServiceAffinity = "None"
)

const DefaultClientIPServiceAffinitySeconds int32 = 10800

// SessionAffinityConfig represents the configurations of session affinity.
type SessionAffinityConfig struct {
	// clientIP contains the configurations of Client IP based session affinity.
	// +optional
	ClientIP *ClientIPConfig `json:"clientIP,omitempty" protobuf:"bytes,1,opt,name=clientIP"`
}

// ClientIPConfig represents the configurations of Client IP based session affinity.
type ClientIPConfig struct {
	// timeoutSeconds specifies the seconds of ClientIP type session sticky time.
	// The value must be >0 && <=86400(for 1 day) if ServiceAffinity == "ClientIP".
	// Default value is 10800(for 3 hours).
	// +optional
	TimeoutSeconds *int32 `json:"timeoutSeconds,omitempty" protobuf:"varint,1,opt,name=timeoutSeconds"`
}

// Service Type string describes ingress methods for a service
// +enum
type ServiceType string

const (
	// ServiceTypeClusterIP means a service will only be accessible inside the
	// cluster, via the cluster IP.
	ServiceTypeClusterIP ServiceType = "ClusterIP"

	// ServiceTypeNodePort means a service will be exposed on one port of
	// every node, in addition to 'ClusterIP' type.
	ServiceTypeNodePort ServiceType = "NodePort"

	// ServiceTypeLoadBalancer means a service will be exposed via an
	// external load balancer (if the cloud provider supports it), in addition
	// to 'NodePort' type.
	ServiceTypeLoadBalancer ServiceType = "LoadBalancer"

	// ServiceTypeExternalName means a service consists of only a reference to
	// an external name that kubedns or equivalent will return as a CNAME
	// record, with no exposing or proxying of any pods involved.
	ServiceTypeExternalName ServiceType = "ExternalName"
)

// ServiceInternalTrafficPolicyType describes the type of traffic routing for
// internal traffic
<<<<<<< HEAD
=======
// +enum
>>>>>>> 955f49cb
type ServiceInternalTrafficPolicyType string

const (
	// ServiceInternalTrafficPolicyCluster routes traffic to all endpoints
	ServiceInternalTrafficPolicyCluster ServiceInternalTrafficPolicyType = "Cluster"

	// ServiceInternalTrafficPolicyLocal only routes to node-local
	// endpoints, otherwise drops the traffic
	ServiceInternalTrafficPolicyLocal ServiceInternalTrafficPolicyType = "Local"
)

// Service External Traffic Policy Type string
// +enum
type ServiceExternalTrafficPolicyType string

const (
	// ServiceExternalTrafficPolicyTypeLocal specifies node-local endpoints behavior.
	ServiceExternalTrafficPolicyTypeLocal ServiceExternalTrafficPolicyType = "Local"
	// ServiceExternalTrafficPolicyTypeCluster specifies node-global (legacy) behavior.
	ServiceExternalTrafficPolicyTypeCluster ServiceExternalTrafficPolicyType = "Cluster"
)

// These are the valid conditions of a service.
const (
	// LoadBalancerPortsError represents the condition of the requested ports
	// on the cloud load balancer instance.
	LoadBalancerPortsError = "LoadBalancerPortsError"
)

// ServiceStatus represents the current status of a service.
type ServiceStatus struct {
	// LoadBalancer contains the current status of the load-balancer,
	// if one is present.
	// +optional
	LoadBalancer LoadBalancerStatus `json:"loadBalancer,omitempty" protobuf:"bytes,1,opt,name=loadBalancer"`
	// Current service state
	// +optional
	// +patchMergeKey=type
	// +patchStrategy=merge
	// +listType=map
	// +listMapKey=type
	Conditions []metav1.Condition `json:"conditions,omitempty" patchStrategy:"merge" patchMergeKey:"type" protobuf:"bytes,2,rep,name=conditions"`
}

// LoadBalancerStatus represents the status of a load-balancer.
type LoadBalancerStatus struct {
	// Ingress is a list containing ingress points for the load-balancer.
	// Traffic intended for the service should be sent to these ingress points.
	// +optional
	Ingress []LoadBalancerIngress `json:"ingress,omitempty" protobuf:"bytes,1,rep,name=ingress"`
}

// LoadBalancerIngress represents the status of a load-balancer ingress point:
// traffic intended for the service should be sent to an ingress point.
type LoadBalancerIngress struct {
	// IP is set for load-balancer ingress points that are IP based
	// (typically GCE or OpenStack load-balancers)
	// +optional
	IP string `json:"ip,omitempty" protobuf:"bytes,1,opt,name=ip"`

	// Hostname is set for load-balancer ingress points that are DNS based
	// (typically AWS load-balancers)
	// +optional
	Hostname string `json:"hostname,omitempty" protobuf:"bytes,2,opt,name=hostname"`

	// Ports is a list of records of service ports
	// If used, every port defined in the service should have an entry in it
	// +listType=atomic
	// +optional
	Ports []PortStatus `json:"ports,omitempty" protobuf:"bytes,4,rep,name=ports"`
}

// IPFamily represents the IP Family (IPv4 or IPv6). This type is used
// to express the family of an IP expressed by a type (e.g. service.spec.ipFamilies).
// +enum
type IPFamily string

const (
	// IPv4Protocol indicates that this IP is IPv4 protocol
	IPv4Protocol IPFamily = "IPv4"
	// IPv6Protocol indicates that this IP is IPv6 protocol
	IPv6Protocol IPFamily = "IPv6"
)

// IPFamilyPolicyType represents the dual-stack-ness requested or required by a Service
// +enum
type IPFamilyPolicyType string

const (
	// IPFamilyPolicySingleStack indicates that this service is required to have a single IPFamily.
	// The IPFamily assigned is based on the default IPFamily used by the cluster
	// or as identified by service.spec.ipFamilies field
	IPFamilyPolicySingleStack IPFamilyPolicyType = "SingleStack"
	// IPFamilyPolicyPreferDualStack indicates that this service prefers dual-stack when
	// the cluster is configured for dual-stack. If the cluster is not configured
	// for dual-stack the service will be assigned a single IPFamily. If the IPFamily is not
	// set in service.spec.ipFamilies then the service will be assigned the default IPFamily
	// configured on the cluster
	IPFamilyPolicyPreferDualStack IPFamilyPolicyType = "PreferDualStack"
	// IPFamilyPolicyRequireDualStack indicates that this service requires dual-stack. Using
	// IPFamilyPolicyRequireDualStack on a single stack cluster will result in validation errors. The
	// IPFamilies (and their order) assigned  to this service is based on service.spec.ipFamilies. If
	// service.spec.ipFamilies was not provided then it will be assigned according to how they are
	// configured on the cluster. If service.spec.ipFamilies has only one entry then the alternative
	// IPFamily will be added by apiserver
	IPFamilyPolicyRequireDualStack IPFamilyPolicyType = "RequireDualStack"
)

// ServiceSpec describes the attributes that a user creates on a service.
type ServiceSpec struct {
	// The list of ports that are exposed by this service.
	// More info: https://kubernetes.io/docs/concepts/services-networking/service/#virtual-ips-and-service-proxies
	// +patchMergeKey=port
	// +patchStrategy=merge
	// +listType=map
	// +listMapKey=port
	// +listMapKey=protocol
	Ports []ServicePort `json:"ports,omitempty" patchStrategy:"merge" patchMergeKey:"port" protobuf:"bytes,1,rep,name=ports"`

	// Route service traffic to pods with label keys and values matching this
	// selector. If empty or not present, the service is assumed to have an
	// external process managing its endpoints, which Kubernetes will not
	// modify. Only applies to types ClusterIP, NodePort, and LoadBalancer.
	// Ignored if type is ExternalName.
	// More info: https://kubernetes.io/docs/concepts/services-networking/service/
	// +optional
	// +mapType=atomic
	Selector map[string]string `json:"selector,omitempty" protobuf:"bytes,2,rep,name=selector"`

	// clusterIP is the IP address of the service and is usually assigned
	// randomly. If an address is specified manually, is in-range (as per
	// system configuration), and is not in use, it will be allocated to the
	// service; otherwise creation of the service will fail. This field may not
	// be changed through updates unless the type field is also being changed
	// to ExternalName (which requires this field to be blank) or the type
	// field is being changed from ExternalName (in which case this field may
	// optionally be specified, as describe above).  Valid values are "None",
	// empty string (""), or a valid IP address. Setting this to "None" makes a
	// "headless service" (no virtual IP), which is useful when direct endpoint
	// connections are preferred and proxying is not required.  Only applies to
	// types ClusterIP, NodePort, and LoadBalancer. If this field is specified
	// when creating a Service of type ExternalName, creation will fail. This
	// field will be wiped when updating a Service to type ExternalName.
	// More info: https://kubernetes.io/docs/concepts/services-networking/service/#virtual-ips-and-service-proxies
	// +optional
	ClusterIP string `json:"clusterIP,omitempty" protobuf:"bytes,3,opt,name=clusterIP"`

	// ClusterIPs is a list of IP addresses assigned to this service, and are
	// usually assigned randomly.  If an address is specified manually, is
	// in-range (as per system configuration), and is not in use, it will be
	// allocated to the service; otherwise creation of the service will fail.
	// This field may not be changed through updates unless the type field is
	// also being changed to ExternalName (which requires this field to be
	// empty) or the type field is being changed from ExternalName (in which
	// case this field may optionally be specified, as describe above).  Valid
	// values are "None", empty string (""), or a valid IP address.  Setting
	// this to "None" makes a "headless service" (no virtual IP), which is
	// useful when direct endpoint connections are preferred and proxying is
	// not required.  Only applies to types ClusterIP, NodePort, and
	// LoadBalancer. If this field is specified when creating a Service of type
	// ExternalName, creation will fail. This field will be wiped when updating
	// a Service to type ExternalName.  If this field is not specified, it will
	// be initialized from the clusterIP field.  If this field is specified,
	// clients must ensure that clusterIPs[0] and clusterIP have the same
	// value.
	//
	// This field may hold a maximum of two entries (dual-stack IPs, in either order).
	// These IPs must correspond to the values of the ipFamilies field. Both
	// clusterIPs and ipFamilies are governed by the ipFamilyPolicy field.
	// More info: https://kubernetes.io/docs/concepts/services-networking/service/#virtual-ips-and-service-proxies
	// +listType=atomic
	// +optional
	ClusterIPs []string `json:"clusterIPs,omitempty" protobuf:"bytes,18,opt,name=clusterIPs"`

	// type determines how the Service is exposed. Defaults to ClusterIP. Valid
	// options are ExternalName, ClusterIP, NodePort, and LoadBalancer.
	// "ClusterIP" allocates a cluster-internal IP address for load-balancing
	// to endpoints. Endpoints are determined by the selector or if that is not
	// specified, by manual construction of an Endpoints object or
	// EndpointSlice objects. If clusterIP is "None", no virtual IP is
	// allocated and the endpoints are published as a set of endpoints rather
	// than a virtual IP.
	// "NodePort" builds on ClusterIP and allocates a port on every node which
	// routes to the same endpoints as the clusterIP.
	// "LoadBalancer" builds on NodePort and creates an external load-balancer
	// (if supported in the current cloud) which routes to the same endpoints
	// as the clusterIP.
	// "ExternalName" aliases this service to the specified externalName.
	// Several other fields do not apply to ExternalName services.
	// More info: https://kubernetes.io/docs/concepts/services-networking/service/#publishing-services-service-types
	// +optional
	Type ServiceType `json:"type,omitempty" protobuf:"bytes,4,opt,name=type,casttype=ServiceType"`

	// externalIPs is a list of IP addresses for which nodes in the cluster
	// will also accept traffic for this service.  These IPs are not managed by
	// Kubernetes.  The user is responsible for ensuring that traffic arrives
	// at a node with this IP.  A common example is external load-balancers
	// that are not part of the Kubernetes system.
	// +optional
	ExternalIPs []string `json:"externalIPs,omitempty" protobuf:"bytes,5,rep,name=externalIPs"`

	// Supports "ClientIP" and "None". Used to maintain session affinity.
	// Enable client IP based session affinity.
	// Must be ClientIP or None.
	// Defaults to None.
	// More info: https://kubernetes.io/docs/concepts/services-networking/service/#virtual-ips-and-service-proxies
	// +optional
	SessionAffinity ServiceAffinity `json:"sessionAffinity,omitempty" protobuf:"bytes,7,opt,name=sessionAffinity,casttype=ServiceAffinity"`

	// Only applies to Service Type: LoadBalancer.
	// This feature depends on whether the underlying cloud-provider supports specifying
	// the loadBalancerIP when a load balancer is created.
	// This field will be ignored if the cloud-provider does not support the feature.
	// Deprecated: This field was under-specified and its meaning varies across implementations,
	// and it cannot support dual-stack.
	// As of Kubernetes v1.24, users are encouraged to use implementation-specific annotations when available.
	// This field may be removed in a future API version.
	// +optional
	LoadBalancerIP string `json:"loadBalancerIP,omitempty" protobuf:"bytes,8,opt,name=loadBalancerIP"`

	// If specified and supported by the platform, this will restrict traffic through the cloud-provider
	// load-balancer will be restricted to the specified client IPs. This field will be ignored if the
	// cloud-provider does not support the feature."
	// More info: https://kubernetes.io/docs/tasks/access-application-cluster/create-external-load-balancer/
	// +optional
	LoadBalancerSourceRanges []string `json:"loadBalancerSourceRanges,omitempty" protobuf:"bytes,9,opt,name=loadBalancerSourceRanges"`

	// externalName is the external reference that discovery mechanisms will
	// return as an alias for this service (e.g. a DNS CNAME record). No
	// proxying will be involved.  Must be a lowercase RFC-1123 hostname
	// (https://tools.ietf.org/html/rfc1123) and requires `type` to be "ExternalName".
	// +optional
	ExternalName string `json:"externalName,omitempty" protobuf:"bytes,10,opt,name=externalName"`

	// externalTrafficPolicy denotes if this Service desires to route external
	// traffic to node-local or cluster-wide endpoints. "Local" preserves the
	// client source IP and avoids a second hop for LoadBalancer and Nodeport
	// type services, but risks potentially imbalanced traffic spreading.
	// "Cluster" obscures the client source IP and may cause a second hop to
	// another node, but should have good overall load-spreading.
	// +optional
	ExternalTrafficPolicy ServiceExternalTrafficPolicyType `json:"externalTrafficPolicy,omitempty" protobuf:"bytes,11,opt,name=externalTrafficPolicy"`

	// healthCheckNodePort specifies the healthcheck nodePort for the service.
	// This only applies when type is set to LoadBalancer and
	// externalTrafficPolicy is set to Local. If a value is specified, is
	// in-range, and is not in use, it will be used.  If not specified, a value
	// will be automatically allocated.  External systems (e.g. load-balancers)
	// can use this port to determine if a given node holds endpoints for this
	// service or not.  If this field is specified when creating a Service
	// which does not need it, creation will fail. This field will be wiped
	// when updating a Service to no longer need it (e.g. changing type).
	// +optional
	HealthCheckNodePort int32 `json:"healthCheckNodePort,omitempty" protobuf:"bytes,12,opt,name=healthCheckNodePort"`

	// publishNotReadyAddresses indicates that any agent which deals with endpoints for this
	// Service should disregard any indications of ready/not-ready.
	// The primary use case for setting this field is for a StatefulSet's Headless Service to
	// propagate SRV DNS records for its Pods for the purpose of peer discovery.
	// The Kubernetes controllers that generate Endpoints and EndpointSlice resources for
	// Services interpret this to mean that all endpoints are considered "ready" even if the
	// Pods themselves are not. Agents which consume only Kubernetes generated endpoints
	// through the Endpoints or EndpointSlice resources can safely assume this behavior.
	// +optional
	PublishNotReadyAddresses bool `json:"publishNotReadyAddresses,omitempty" protobuf:"varint,13,opt,name=publishNotReadyAddresses"`

	// sessionAffinityConfig contains the configurations of session affinity.
	// +optional
	SessionAffinityConfig *SessionAffinityConfig `json:"sessionAffinityConfig,omitempty" protobuf:"bytes,14,opt,name=sessionAffinityConfig"`

	// TopologyKeys is tombstoned to show why 16 is reserved protobuf tag.
	//TopologyKeys []string `json:"topologyKeys,omitempty" protobuf:"bytes,16,opt,name=topologyKeys"`

	// IPFamily is tombstoned to show why 15 is a reserved protobuf tag.
	// IPFamily *IPFamily `json:"ipFamily,omitempty" protobuf:"bytes,15,opt,name=ipFamily,Configcasttype=IPFamily"`

	// IPFamilies is a list of IP families (e.g. IPv4, IPv6) assigned to this
	// service. This field is usually assigned automatically based on cluster
	// configuration and the ipFamilyPolicy field. If this field is specified
	// manually, the requested family is available in the cluster,
	// and ipFamilyPolicy allows it, it will be used; otherwise creation of
	// the service will fail. This field is conditionally mutable: it allows
	// for adding or removing a secondary IP family, but it does not allow
	// changing the primary IP family of the Service. Valid values are "IPv4"
	// and "IPv6".  This field only applies to Services of types ClusterIP,
	// NodePort, and LoadBalancer, and does apply to "headless" services.
	// This field will be wiped when updating a Service to type ExternalName.
	//
	// This field may hold a maximum of two entries (dual-stack families, in
	// either order).  These families must correspond to the values of the
	// clusterIPs field, if specified. Both clusterIPs and ipFamilies are
	// governed by the ipFamilyPolicy field.
	// +listType=atomic
	// +optional
	IPFamilies []IPFamily `json:"ipFamilies,omitempty" protobuf:"bytes,19,opt,name=ipFamilies,casttype=IPFamily"`

	// IPFamilyPolicy represents the dual-stack-ness requested or required by
	// this Service. If there is no value provided, then this field will be set
	// to SingleStack. Services can be "SingleStack" (a single IP family),
	// "PreferDualStack" (two IP families on dual-stack configured clusters or
	// a single IP family on single-stack clusters), or "RequireDualStack"
	// (two IP families on dual-stack configured clusters, otherwise fail). The
	// ipFamilies and clusterIPs fields depend on the value of this field. This
	// field will be wiped when updating a service to type ExternalName.
	// +optional
	IPFamilyPolicy *IPFamilyPolicyType `json:"ipFamilyPolicy,omitempty" protobuf:"bytes,17,opt,name=ipFamilyPolicy,casttype=IPFamilyPolicyType"`

	// allocateLoadBalancerNodePorts defines if NodePorts will be automatically
	// allocated for services with type LoadBalancer.  Default is "true". It
	// may be set to "false" if the cluster load-balancer does not rely on
	// NodePorts.  If the caller requests specific NodePorts (by specifying a
	// value), those requests will be respected, regardless of this field.
	// This field may only be set for services with type LoadBalancer and will
	// be cleared if the type is changed to any other type.
<<<<<<< HEAD
	// This field is beta-level and is only honored by servers that enable the ServiceLBNodePortControl feature.
	// +featureGate=ServiceLBNodePortControl
=======
>>>>>>> 955f49cb
	// +optional
	AllocateLoadBalancerNodePorts *bool `json:"allocateLoadBalancerNodePorts,omitempty" protobuf:"bytes,20,opt,name=allocateLoadBalancerNodePorts"`

	// loadBalancerClass is the class of the load balancer implementation this Service belongs to.
	// If specified, the value of this field must be a label-style identifier, with an optional prefix,
	// e.g. "internal-vip" or "example.com/internal-vip". Unprefixed names are reserved for end-users.
	// This field can only be set when the Service type is 'LoadBalancer'. If not set, the default load
	// balancer implementation is used, today this is typically done through the cloud provider integration,
	// but should apply for any default implementation. If set, it is assumed that a load balancer
	// implementation is watching for Services with a matching class. Any default load balancer
	// implementation (e.g. cloud providers) should ignore Services that set this field.
	// This field can only be set when creating or updating a Service to type 'LoadBalancer'.
	// Once set, it can not be changed. This field will be wiped when a service is updated to a non 'LoadBalancer' type.
	// +featureGate=LoadBalancerClass
	// +optional
	LoadBalancerClass *string `json:"loadBalancerClass,omitempty" protobuf:"bytes,21,opt,name=loadBalancerClass"`

	// InternalTrafficPolicy specifies if the cluster internal traffic
	// should be routed to all endpoints or node-local endpoints only.
	// "Cluster" routes internal traffic to a Service to all endpoints.
	// "Local" routes traffic to node-local endpoints only, traffic is
	// dropped if no node-local endpoints are ready.
	// The default value is "Cluster".
	// +featureGate=ServiceInternalTrafficPolicy
	// +optional
	InternalTrafficPolicy *ServiceInternalTrafficPolicyType `json:"internalTrafficPolicy,omitempty" protobuf:"bytes,22,opt,name=internalTrafficPolicy"`
}

// ServicePort contains information on service's port.
type ServicePort struct {
	// The name of this port within the service. This must be a DNS_LABEL.
	// All ports within a ServiceSpec must have unique names. When considering
	// the endpoints for a Service, this must match the 'name' field in the
	// EndpointPort.
	// Optional if only one ServicePort is defined on this service.
	// +optional
	Name string `json:"name,omitempty" protobuf:"bytes,1,opt,name=name"`

	// The IP protocol for this port. Supports "TCP", "UDP", and "SCTP".
	// Default is TCP.
	// +default="TCP"
	// +optional
	Protocol Protocol `json:"protocol,omitempty" protobuf:"bytes,2,opt,name=protocol,casttype=Protocol"`

	// The application protocol for this port.
	// This field follows standard Kubernetes label syntax.
	// Un-prefixed names are reserved for IANA standard service names (as per
	// RFC-6335 and https://www.iana.org/assignments/service-names).
	// Non-standard protocols should use prefixed names such as
	// mycompany.com/my-custom-protocol.
	// +optional
	AppProtocol *string `json:"appProtocol,omitempty" protobuf:"bytes,6,opt,name=appProtocol"`

	// The port that will be exposed by this service.
	Port int32 `json:"port" protobuf:"varint,3,opt,name=port"`

	// Number or name of the port to access on the pods targeted by the service.
	// Number must be in the range 1 to 65535. Name must be an IANA_SVC_NAME.
	// If this is a string, it will be looked up as a named port in the
	// target Pod's container ports. If this is not specified, the value
	// of the 'port' field is used (an identity map).
	// This field is ignored for services with clusterIP=None, and should be
	// omitted or set equal to the 'port' field.
	// More info: https://kubernetes.io/docs/concepts/services-networking/service/#defining-a-service
	// +optional
	TargetPort intstr.IntOrString `json:"targetPort,omitempty" protobuf:"bytes,4,opt,name=targetPort"`

	// The port on each node on which this service is exposed when type is
	// NodePort or LoadBalancer.  Usually assigned by the system. If a value is
	// specified, in-range, and not in use it will be used, otherwise the
	// operation will fail.  If not specified, a port will be allocated if this
	// Service requires one.  If this field is specified when creating a
	// Service which does not need it, creation will fail. This field will be
	// wiped when updating a Service to no longer need it (e.g. changing type
	// from NodePort to ClusterIP).
	// More info: https://kubernetes.io/docs/concepts/services-networking/service/#type-nodeport
	// +optional
	NodePort int32 `json:"nodePort,omitempty" protobuf:"varint,5,opt,name=nodePort"`
}

// +genclient
// +genclient:skipVerbs=deleteCollection
// +k8s:deepcopy-gen:interfaces=k8s.io/apimachinery/pkg/runtime.Object

// Service is a named abstraction of software service (for example, mysql) consisting of local port
// (for example 3306) that the proxy listens on, and the selector that determines which pods
// will answer requests sent through the proxy.
type Service struct {
	metav1.TypeMeta `json:",inline"`
	// Standard object's metadata.
	// More info: https://git.k8s.io/community/contributors/devel/sig-architecture/api-conventions.md#metadata
	// +optional
	metav1.ObjectMeta `json:"metadata,omitempty" protobuf:"bytes,1,opt,name=metadata"`

	// Spec defines the behavior of a service.
	// https://git.k8s.io/community/contributors/devel/sig-architecture/api-conventions.md#spec-and-status
	// +optional
	Spec ServiceSpec `json:"spec,omitempty" protobuf:"bytes,2,opt,name=spec"`

	// Most recently observed status of the service.
	// Populated by the system.
	// Read-only.
	// More info: https://git.k8s.io/community/contributors/devel/sig-architecture/api-conventions.md#spec-and-status
	// +optional
	Status ServiceStatus `json:"status,omitempty" protobuf:"bytes,3,opt,name=status"`
}

const (
	// ClusterIPNone - do not assign a cluster IP
	// no proxying required and no environment variables should be created for pods
	ClusterIPNone = "None"
)

// +k8s:deepcopy-gen:interfaces=k8s.io/apimachinery/pkg/runtime.Object

// ServiceList holds a list of services.
type ServiceList struct {
	metav1.TypeMeta `json:",inline"`
	// Standard list metadata.
	// More info: https://git.k8s.io/community/contributors/devel/sig-architecture/api-conventions.md#types-kinds
	// +optional
	metav1.ListMeta `json:"metadata,omitempty" protobuf:"bytes,1,opt,name=metadata"`

	// List of services
	Items []Service `json:"items" protobuf:"bytes,2,rep,name=items"`
}

// +genclient
// +genclient:method=CreateToken,verb=create,subresource=token,input=k8s.io/api/authentication/v1.TokenRequest,result=k8s.io/api/authentication/v1.TokenRequest
// +k8s:deepcopy-gen:interfaces=k8s.io/apimachinery/pkg/runtime.Object

// ServiceAccount binds together:
// * a name, understood by users, and perhaps by peripheral systems, for an identity
// * a principal that can be authenticated and authorized
// * a set of secrets
type ServiceAccount struct {
	metav1.TypeMeta `json:",inline"`
	// Standard object's metadata.
	// More info: https://git.k8s.io/community/contributors/devel/sig-architecture/api-conventions.md#metadata
	// +optional
	metav1.ObjectMeta `json:"metadata,omitempty" protobuf:"bytes,1,opt,name=metadata"`

	// Secrets is a list of the secrets in the same namespace that pods running using this ServiceAccount are allowed to use.
	// Pods are only limited to this list if this service account has a "kubernetes.io/enforce-mountable-secrets" annotation set to "true".
	// This field should not be used to find auto-generated service account token secrets for use outside of pods.
	// Instead, tokens can be requested directly using the TokenRequest API, or service account token secrets can be manually created.
	// More info: https://kubernetes.io/docs/concepts/configuration/secret
	// +optional
	// +patchMergeKey=name
	// +patchStrategy=merge
	Secrets []ObjectReference `json:"secrets,omitempty" patchStrategy:"merge" patchMergeKey:"name" protobuf:"bytes,2,rep,name=secrets"`

	// ImagePullSecrets is a list of references to secrets in the same namespace to use for pulling any images
	// in pods that reference this ServiceAccount. ImagePullSecrets are distinct from Secrets because Secrets
	// can be mounted in the pod, but ImagePullSecrets are only accessed by the kubelet.
	// More info: https://kubernetes.io/docs/concepts/containers/images/#specifying-imagepullsecrets-on-a-pod
	// +optional
	ImagePullSecrets []LocalObjectReference `json:"imagePullSecrets,omitempty" protobuf:"bytes,3,rep,name=imagePullSecrets"`

	// AutomountServiceAccountToken indicates whether pods running as this service account should have an API token automatically mounted.
	// Can be overridden at the pod level.
	// +optional
	AutomountServiceAccountToken *bool `json:"automountServiceAccountToken,omitempty" protobuf:"varint,4,opt,name=automountServiceAccountToken"`
}

// +k8s:deepcopy-gen:interfaces=k8s.io/apimachinery/pkg/runtime.Object

// ServiceAccountList is a list of ServiceAccount objects
type ServiceAccountList struct {
	metav1.TypeMeta `json:",inline"`
	// Standard list metadata.
	// More info: https://git.k8s.io/community/contributors/devel/sig-architecture/api-conventions.md#types-kinds
	// +optional
	metav1.ListMeta `json:"metadata,omitempty" protobuf:"bytes,1,opt,name=metadata"`

	// List of ServiceAccounts.
	// More info: https://kubernetes.io/docs/tasks/configure-pod-container/configure-service-account/
	Items []ServiceAccount `json:"items" protobuf:"bytes,2,rep,name=items"`
}

// +genclient
// +k8s:deepcopy-gen:interfaces=k8s.io/apimachinery/pkg/runtime.Object

// Endpoints is a collection of endpoints that implement the actual service. Example:
//   Name: "mysvc",
//   Subsets: [
//     {
//       Addresses: [{"ip": "10.10.1.1"}, {"ip": "10.10.2.2"}],
//       Ports: [{"name": "a", "port": 8675}, {"name": "b", "port": 309}]
//     },
//     {
//       Addresses: [{"ip": "10.10.3.3"}],
//       Ports: [{"name": "a", "port": 93}, {"name": "b", "port": 76}]
//     },
//  ]
type Endpoints struct {
	metav1.TypeMeta `json:",inline"`
	// Standard object's metadata.
	// More info: https://git.k8s.io/community/contributors/devel/sig-architecture/api-conventions.md#metadata
	// +optional
	metav1.ObjectMeta `json:"metadata,omitempty" protobuf:"bytes,1,opt,name=metadata"`

	// The set of all endpoints is the union of all subsets. Addresses are placed into
	// subsets according to the IPs they share. A single address with multiple ports,
	// some of which are ready and some of which are not (because they come from
	// different containers) will result in the address being displayed in different
	// subsets for the different ports. No address will appear in both Addresses and
	// NotReadyAddresses in the same subset.
	// Sets of addresses and ports that comprise a service.
	// +optional
	Subsets []EndpointSubset `json:"subsets,omitempty" protobuf:"bytes,2,rep,name=subsets"`
}

// EndpointSubset is a group of addresses with a common set of ports. The
// expanded set of endpoints is the Cartesian product of Addresses x Ports.
// For example, given:
//   {
//     Addresses: [{"ip": "10.10.1.1"}, {"ip": "10.10.2.2"}],
//     Ports:     [{"name": "a", "port": 8675}, {"name": "b", "port": 309}]
//   }
// The resulting set of endpoints can be viewed as:
//     a: [ 10.10.1.1:8675, 10.10.2.2:8675 ],
//     b: [ 10.10.1.1:309, 10.10.2.2:309 ]
type EndpointSubset struct {
	// IP addresses which offer the related ports that are marked as ready. These endpoints
	// should be considered safe for load balancers and clients to utilize.
	// +optional
	Addresses []EndpointAddress `json:"addresses,omitempty" protobuf:"bytes,1,rep,name=addresses"`
	// IP addresses which offer the related ports but are not currently marked as ready
	// because they have not yet finished starting, have recently failed a readiness check,
	// or have recently failed a liveness check.
	// +optional
	NotReadyAddresses []EndpointAddress `json:"notReadyAddresses,omitempty" protobuf:"bytes,2,rep,name=notReadyAddresses"`
	// Port numbers available on the related IP addresses.
	// +optional
	Ports []EndpointPort `json:"ports,omitempty" protobuf:"bytes,3,rep,name=ports"`
}

// EndpointAddress is a tuple that describes single IP address.
// +structType=atomic
type EndpointAddress struct {
	// The IP of this endpoint.
	// May not be loopback (127.0.0.0/8), link-local (169.254.0.0/16),
	// or link-local multicast ((224.0.0.0/24).
	// IPv6 is also accepted but not fully supported on all platforms. Also, certain
	// kubernetes components, like kube-proxy, are not IPv6 ready.
	// TODO: This should allow hostname or IP, See #4447.
	IP string `json:"ip" protobuf:"bytes,1,opt,name=ip"`
	// The Hostname of this endpoint
	// +optional
	Hostname string `json:"hostname,omitempty" protobuf:"bytes,3,opt,name=hostname"`
	// Optional: Node hosting this endpoint. This can be used to determine endpoints local to a node.
	// +optional
	NodeName *string `json:"nodeName,omitempty" protobuf:"bytes,4,opt,name=nodeName"`
	// Reference to object providing the endpoint.
	// +optional
	TargetRef *ObjectReference `json:"targetRef,omitempty" protobuf:"bytes,2,opt,name=targetRef"`
}

// EndpointPort is a tuple that describes a single port.
// +structType=atomic
type EndpointPort struct {
	// The name of this port.  This must match the 'name' field in the
	// corresponding ServicePort.
	// Must be a DNS_LABEL.
	// Optional only if one port is defined.
	// +optional
	Name string `json:"name,omitempty" protobuf:"bytes,1,opt,name=name"`

	// The port number of the endpoint.
	Port int32 `json:"port" protobuf:"varint,2,opt,name=port"`

	// The IP protocol for this port.
	// Must be UDP, TCP, or SCTP.
	// Default is TCP.
	// +optional
	Protocol Protocol `json:"protocol,omitempty" protobuf:"bytes,3,opt,name=protocol,casttype=Protocol"`

	// The application protocol for this port.
	// This field follows standard Kubernetes label syntax.
	// Un-prefixed names are reserved for IANA standard service names (as per
	// RFC-6335 and https://www.iana.org/assignments/service-names).
	// Non-standard protocols should use prefixed names such as
	// mycompany.com/my-custom-protocol.
	// +optional
	AppProtocol *string `json:"appProtocol,omitempty" protobuf:"bytes,4,opt,name=appProtocol"`
}

// +k8s:deepcopy-gen:interfaces=k8s.io/apimachinery/pkg/runtime.Object

// EndpointsList is a list of endpoints.
type EndpointsList struct {
	metav1.TypeMeta `json:",inline"`
	// Standard list metadata.
	// More info: https://git.k8s.io/community/contributors/devel/sig-architecture/api-conventions.md#types-kinds
	// +optional
	metav1.ListMeta `json:"metadata,omitempty" protobuf:"bytes,1,opt,name=metadata"`

	// List of endpoints.
	Items []Endpoints `json:"items" protobuf:"bytes,2,rep,name=items"`
}

// NodeSpec describes the attributes that a node is created with.
type NodeSpec struct {
	// PodCIDR represents the pod IP range assigned to the node.
	// +optional
	PodCIDR string `json:"podCIDR,omitempty" protobuf:"bytes,1,opt,name=podCIDR"`

	// podCIDRs represents the IP ranges assigned to the node for usage by Pods on that node. If this
	// field is specified, the 0th entry must match the podCIDR field. It may contain at most 1 value for
	// each of IPv4 and IPv6.
	// +optional
	// +patchStrategy=merge
	PodCIDRs []string `json:"podCIDRs,omitempty" protobuf:"bytes,7,opt,name=podCIDRs" patchStrategy:"merge"`

	// ID of the node assigned by the cloud provider in the format: <ProviderName>://<ProviderSpecificNodeID>
	// +optional
	ProviderID string `json:"providerID,omitempty" protobuf:"bytes,3,opt,name=providerID"`
	// Unschedulable controls node schedulability of new pods. By default, node is schedulable.
	// More info: https://kubernetes.io/docs/concepts/nodes/node/#manual-node-administration
	// +optional
	Unschedulable bool `json:"unschedulable,omitempty" protobuf:"varint,4,opt,name=unschedulable"`
	// If specified, the node's taints.
	// +optional
	Taints []Taint `json:"taints,omitempty" protobuf:"bytes,5,opt,name=taints"`

<<<<<<< HEAD
	// Deprecated. If specified, the source of the node's configuration.
	// The DynamicKubeletConfig feature gate must be enabled for the Kubelet to use this field.
	// This field is deprecated as of 1.22: https://git.k8s.io/enhancements/keps/sig-node/281-dynamic-kubelet-configuration
=======
	// Deprecated: Previously used to specify the source of the node's configuration for the DynamicKubeletConfig feature. This feature is removed from Kubelets as of 1.24 and will be fully removed in 1.26.
>>>>>>> 955f49cb
	// +optional
	ConfigSource *NodeConfigSource `json:"configSource,omitempty" protobuf:"bytes,6,opt,name=configSource"`

	// Deprecated. Not all kubelets will set this field. Remove field after 1.13.
	// see: https://issues.k8s.io/61966
	// +optional
	DoNotUseExternalID string `json:"externalID,omitempty" protobuf:"bytes,2,opt,name=externalID"`
}

// NodeConfigSource specifies a source of node configuration. Exactly one subfield (excluding metadata) must be non-nil.
// This API is deprecated since 1.22
type NodeConfigSource struct {
	// For historical context, regarding the below kind, apiVersion, and configMapRef deprecation tags:
	// 1. kind/apiVersion were used by the kubelet to persist this struct to disk (they had no protobuf tags)
	// 2. configMapRef and proto tag 1 were used by the API to refer to a configmap,
	//    but used a generic ObjectReference type that didn't really have the fields we needed
	// All uses/persistence of the NodeConfigSource struct prior to 1.11 were gated by alpha feature flags,
	// so there was no persisted data for these fields that needed to be migrated/handled.

	// +k8s:deprecated=kind
	// +k8s:deprecated=apiVersion
	// +k8s:deprecated=configMapRef,protobuf=1

	// ConfigMap is a reference to a Node's ConfigMap
	ConfigMap *ConfigMapNodeConfigSource `json:"configMap,omitempty" protobuf:"bytes,2,opt,name=configMap"`
}

// ConfigMapNodeConfigSource contains the information to reference a ConfigMap as a config source for the Node.
// This API is deprecated since 1.22: https://git.k8s.io/enhancements/keps/sig-node/281-dynamic-kubelet-configuration
type ConfigMapNodeConfigSource struct {
	// Namespace is the metadata.namespace of the referenced ConfigMap.
	// This field is required in all cases.
	Namespace string `json:"namespace" protobuf:"bytes,1,opt,name=namespace"`

	// Name is the metadata.name of the referenced ConfigMap.
	// This field is required in all cases.
	Name string `json:"name" protobuf:"bytes,2,opt,name=name"`

	// UID is the metadata.UID of the referenced ConfigMap.
	// This field is forbidden in Node.Spec, and required in Node.Status.
	// +optional
	UID types.UID `json:"uid,omitempty" protobuf:"bytes,3,opt,name=uid"`

	// ResourceVersion is the metadata.ResourceVersion of the referenced ConfigMap.
	// This field is forbidden in Node.Spec, and required in Node.Status.
	// +optional
	ResourceVersion string `json:"resourceVersion,omitempty" protobuf:"bytes,4,opt,name=resourceVersion"`

	// KubeletConfigKey declares which key of the referenced ConfigMap corresponds to the KubeletConfiguration structure
	// This field is required in all cases.
	KubeletConfigKey string `json:"kubeletConfigKey" protobuf:"bytes,5,opt,name=kubeletConfigKey"`
}

// DaemonEndpoint contains information about a single Daemon endpoint.
type DaemonEndpoint struct {
	/*
		The port tag was not properly in quotes in earlier releases, so it must be
		uppercased for backwards compat (since it was falling back to var name of
		'Port').
	*/

	// Port number of the given endpoint.
	Port int32 `json:"Port" protobuf:"varint,1,opt,name=Port"`
}

// NodeDaemonEndpoints lists ports opened by daemons running on the Node.
type NodeDaemonEndpoints struct {
	// Endpoint on which Kubelet is listening.
	// +optional
	KubeletEndpoint DaemonEndpoint `json:"kubeletEndpoint,omitempty" protobuf:"bytes,1,opt,name=kubeletEndpoint"`
}

// NodeSystemInfo is a set of ids/uuids to uniquely identify the node.
type NodeSystemInfo struct {
	// MachineID reported by the node. For unique machine identification
	// in the cluster this field is preferred. Learn more from man(5)
	// machine-id: http://man7.org/linux/man-pages/man5/machine-id.5.html
	MachineID string `json:"machineID" protobuf:"bytes,1,opt,name=machineID"`
	// SystemUUID reported by the node. For unique machine identification
	// MachineID is preferred. This field is specific to Red Hat hosts
	// https://access.redhat.com/documentation/en-us/red_hat_subscription_management/1/html/rhsm/uuid
	SystemUUID string `json:"systemUUID" protobuf:"bytes,2,opt,name=systemUUID"`
	// Boot ID reported by the node.
	BootID string `json:"bootID" protobuf:"bytes,3,opt,name=bootID"`
	// Kernel Version reported by the node from 'uname -r' (e.g. 3.16.0-0.bpo.4-amd64).
	KernelVersion string `json:"kernelVersion" protobuf:"bytes,4,opt,name=kernelVersion"`
	// OS Image reported by the node from /etc/os-release (e.g. Debian GNU/Linux 7 (wheezy)).
	OSImage string `json:"osImage" protobuf:"bytes,5,opt,name=osImage"`
	// ContainerRuntime Version reported by the node through runtime remote API (e.g. containerd://1.4.2).
	ContainerRuntimeVersion string `json:"containerRuntimeVersion" protobuf:"bytes,6,opt,name=containerRuntimeVersion"`
	// Kubelet Version reported by the node.
	KubeletVersion string `json:"kubeletVersion" protobuf:"bytes,7,opt,name=kubeletVersion"`
	// KubeProxy Version reported by the node.
	KubeProxyVersion string `json:"kubeProxyVersion" protobuf:"bytes,8,opt,name=kubeProxyVersion"`
	// The Operating System reported by the node
	OperatingSystem string `json:"operatingSystem" protobuf:"bytes,9,opt,name=operatingSystem"`
	// The Architecture reported by the node
	Architecture string `json:"architecture" protobuf:"bytes,10,opt,name=architecture"`
}

// NodeConfigStatus describes the status of the config assigned by Node.Spec.ConfigSource.
type NodeConfigStatus struct {
	// Assigned reports the checkpointed config the node will try to use.
	// When Node.Spec.ConfigSource is updated, the node checkpoints the associated
	// config payload to local disk, along with a record indicating intended
	// config. The node refers to this record to choose its config checkpoint, and
	// reports this record in Assigned. Assigned only updates in the status after
	// the record has been checkpointed to disk. When the Kubelet is restarted,
	// it tries to make the Assigned config the Active config by loading and
	// validating the checkpointed payload identified by Assigned.
	// +optional
	Assigned *NodeConfigSource `json:"assigned,omitempty" protobuf:"bytes,1,opt,name=assigned"`
	// Active reports the checkpointed config the node is actively using.
	// Active will represent either the current version of the Assigned config,
	// or the current LastKnownGood config, depending on whether attempting to use the
	// Assigned config results in an error.
	// +optional
	Active *NodeConfigSource `json:"active,omitempty" protobuf:"bytes,2,opt,name=active"`
	// LastKnownGood reports the checkpointed config the node will fall back to
	// when it encounters an error attempting to use the Assigned config.
	// The Assigned config becomes the LastKnownGood config when the node determines
	// that the Assigned config is stable and correct.
	// This is currently implemented as a 10-minute soak period starting when the local
	// record of Assigned config is updated. If the Assigned config is Active at the end
	// of this period, it becomes the LastKnownGood. Note that if Spec.ConfigSource is
	// reset to nil (use local defaults), the LastKnownGood is also immediately reset to nil,
	// because the local default config is always assumed good.
	// You should not make assumptions about the node's method of determining config stability
	// and correctness, as this may change or become configurable in the future.
	// +optional
	LastKnownGood *NodeConfigSource `json:"lastKnownGood,omitempty" protobuf:"bytes,3,opt,name=lastKnownGood"`
	// Error describes any problems reconciling the Spec.ConfigSource to the Active config.
	// Errors may occur, for example, attempting to checkpoint Spec.ConfigSource to the local Assigned
	// record, attempting to checkpoint the payload associated with Spec.ConfigSource, attempting
	// to load or validate the Assigned config, etc.
	// Errors may occur at different points while syncing config. Earlier errors (e.g. download or
	// checkpointing errors) will not result in a rollback to LastKnownGood, and may resolve across
	// Kubelet retries. Later errors (e.g. loading or validating a checkpointed config) will result in
	// a rollback to LastKnownGood. In the latter case, it is usually possible to resolve the error
	// by fixing the config assigned in Spec.ConfigSource.
	// You can find additional information for debugging by searching the error message in the Kubelet log.
	// Error is a human-readable description of the error state; machines can check whether or not Error
	// is empty, but should not rely on the stability of the Error text across Kubelet versions.
	// +optional
	Error string `json:"error,omitempty" protobuf:"bytes,4,opt,name=error"`
}

// NodeStatus is information about the current status of a node.
type NodeStatus struct {
	// Capacity represents the total resources of a node.
	// More info: https://kubernetes.io/docs/concepts/storage/persistent-volumes#capacity
	// +optional
	Capacity ResourceList `json:"capacity,omitempty" protobuf:"bytes,1,rep,name=capacity,casttype=ResourceList,castkey=ResourceName"`
	// Allocatable represents the resources of a node that are available for scheduling.
	// Defaults to Capacity.
	// +optional
	Allocatable ResourceList `json:"allocatable,omitempty" protobuf:"bytes,2,rep,name=allocatable,casttype=ResourceList,castkey=ResourceName"`
	// NodePhase is the recently observed lifecycle phase of the node.
	// More info: https://kubernetes.io/docs/concepts/nodes/node/#phase
	// The field is never populated, and now is deprecated.
	// +optional
	Phase NodePhase `json:"phase,omitempty" protobuf:"bytes,3,opt,name=phase,casttype=NodePhase"`
	// Conditions is an array of current observed node conditions.
	// More info: https://kubernetes.io/docs/concepts/nodes/node/#condition
	// +optional
	// +patchMergeKey=type
	// +patchStrategy=merge
	Conditions []NodeCondition `json:"conditions,omitempty" patchStrategy:"merge" patchMergeKey:"type" protobuf:"bytes,4,rep,name=conditions"`
	// List of addresses reachable to the node.
	// Queried from cloud provider, if available.
	// More info: https://kubernetes.io/docs/concepts/nodes/node/#addresses
	// Note: This field is declared as mergeable, but the merge key is not sufficiently
	// unique, which can cause data corruption when it is merged. Callers should instead
	// use a full-replacement patch. See http://pr.k8s.io/79391 for an example.
	// +optional
	// +patchMergeKey=type
	// +patchStrategy=merge
	Addresses []NodeAddress `json:"addresses,omitempty" patchStrategy:"merge" patchMergeKey:"type" protobuf:"bytes,5,rep,name=addresses"`
	// Endpoints of daemons running on the Node.
	// +optional
	DaemonEndpoints NodeDaemonEndpoints `json:"daemonEndpoints,omitempty" protobuf:"bytes,6,opt,name=daemonEndpoints"`
	// Set of ids/uuids to uniquely identify the node.
	// More info: https://kubernetes.io/docs/concepts/nodes/node/#info
	// +optional
	NodeInfo NodeSystemInfo `json:"nodeInfo,omitempty" protobuf:"bytes,7,opt,name=nodeInfo"`
	// List of container images on this node
	// +optional
	Images []ContainerImage `json:"images,omitempty" protobuf:"bytes,8,rep,name=images"`
	// List of attachable volumes in use (mounted) by the node.
	// +optional
	VolumesInUse []UniqueVolumeName `json:"volumesInUse,omitempty" protobuf:"bytes,9,rep,name=volumesInUse"`
	// List of volumes that are attached to the node.
	// +optional
	VolumesAttached []AttachedVolume `json:"volumesAttached,omitempty" protobuf:"bytes,10,rep,name=volumesAttached"`
	// Status of the config assigned to the node via the dynamic Kubelet config feature.
	// +optional
	Config *NodeConfigStatus `json:"config,omitempty" protobuf:"bytes,11,opt,name=config"`
}

type UniqueVolumeName string

// AttachedVolume describes a volume attached to a node
type AttachedVolume struct {
	// Name of the attached volume
	Name UniqueVolumeName `json:"name" protobuf:"bytes,1,rep,name=name"`

	// DevicePath represents the device path where the volume should be available
	DevicePath string `json:"devicePath" protobuf:"bytes,2,rep,name=devicePath"`
}

// AvoidPods describes pods that should avoid this node. This is the value for a
// Node annotation with key scheduler.alpha.kubernetes.io/preferAvoidPods and
// will eventually become a field of NodeStatus.
type AvoidPods struct {
	// Bounded-sized list of signatures of pods that should avoid this node, sorted
	// in timestamp order from oldest to newest. Size of the slice is unspecified.
	// +optional
	PreferAvoidPods []PreferAvoidPodsEntry `json:"preferAvoidPods,omitempty" protobuf:"bytes,1,rep,name=preferAvoidPods"`
}

// Describes a class of pods that should avoid this node.
type PreferAvoidPodsEntry struct {
	// The class of pods.
	PodSignature PodSignature `json:"podSignature" protobuf:"bytes,1,opt,name=podSignature"`
	// Time at which this entry was added to the list.
	// +optional
	EvictionTime metav1.Time `json:"evictionTime,omitempty" protobuf:"bytes,2,opt,name=evictionTime"`
	// (brief) reason why this entry was added to the list.
	// +optional
	Reason string `json:"reason,omitempty" protobuf:"bytes,3,opt,name=reason"`
	// Human readable message indicating why this entry was added to the list.
	// +optional
	Message string `json:"message,omitempty" protobuf:"bytes,4,opt,name=message"`
}

// Describes the class of pods that should avoid this node.
// Exactly one field should be set.
type PodSignature struct {
	// Reference to controller whose pods should avoid this node.
	// +optional
	PodController *metav1.OwnerReference `json:"podController,omitempty" protobuf:"bytes,1,opt,name=podController"`
}

// Describe a container image
type ContainerImage struct {
	// Names by which this image is known.
	// e.g. ["k8s.gcr.io/hyperkube:v1.0.7", "dockerhub.io/google_containers/hyperkube:v1.0.7"]
	// +optional
	Names []string `json:"names" protobuf:"bytes,1,rep,name=names"`
	// The size of the image in bytes.
	// +optional
	SizeBytes int64 `json:"sizeBytes,omitempty" protobuf:"varint,2,opt,name=sizeBytes"`
}

// +enum
type NodePhase string

// These are the valid phases of node.
const (
	// NodePending means the node has been created/added by the system, but not configured.
	NodePending NodePhase = "Pending"
	// NodeRunning means the node has been configured and has Kubernetes components running.
	NodeRunning NodePhase = "Running"
	// NodeTerminated means the node has been removed from the cluster.
	NodeTerminated NodePhase = "Terminated"
)

type NodeConditionType string

// These are valid but not exhaustive conditions of node. A cloud provider may set a condition not listed here.
// The built-in set of conditions are:
// NodeReachable, NodeLive, NodeReady, NodeSchedulable, NodeRunnable.
const (
	// NodeReady means kubelet is healthy and ready to accept pods.
	NodeReady NodeConditionType = "Ready"
	// NodeMemoryPressure means the kubelet is under pressure due to insufficient available memory.
	NodeMemoryPressure NodeConditionType = "MemoryPressure"
	// NodeDiskPressure means the kubelet is under pressure due to insufficient available disk.
	NodeDiskPressure NodeConditionType = "DiskPressure"
	// NodePIDPressure means the kubelet is under pressure due to insufficient available PID.
	NodePIDPressure NodeConditionType = "PIDPressure"
	// NodeNetworkUnavailable means that network for the node is not correctly configured.
	NodeNetworkUnavailable NodeConditionType = "NetworkUnavailable"
)

// NodeCondition contains condition information for a node.
type NodeCondition struct {
	// Type of node condition.
	Type NodeConditionType `json:"type" protobuf:"bytes,1,opt,name=type,casttype=NodeConditionType"`
	// Status of the condition, one of True, False, Unknown.
	Status ConditionStatus `json:"status" protobuf:"bytes,2,opt,name=status,casttype=ConditionStatus"`
	// Last time we got an update on a given condition.
	// +optional
	LastHeartbeatTime metav1.Time `json:"lastHeartbeatTime,omitempty" protobuf:"bytes,3,opt,name=lastHeartbeatTime"`
	// Last time the condition transit from one status to another.
	// +optional
	LastTransitionTime metav1.Time `json:"lastTransitionTime,omitempty" protobuf:"bytes,4,opt,name=lastTransitionTime"`
	// (brief) reason for the condition's last transition.
	// +optional
	Reason string `json:"reason,omitempty" protobuf:"bytes,5,opt,name=reason"`
	// Human readable message indicating details about last transition.
	// +optional
	Message string `json:"message,omitempty" protobuf:"bytes,6,opt,name=message"`
}

type NodeAddressType string

// These are built-in addresses type of node. A cloud provider may set a type not listed here.
const (
	// NodeHostName identifies a name of the node. Although every node can be assumed
	// to have a NodeAddress of this type, its exact syntax and semantics are not
	// defined, and are not consistent between different clusters.
	NodeHostName NodeAddressType = "Hostname"

	// NodeInternalIP identifies an IP address which is assigned to one of the node's
	// network interfaces. Every node should have at least one address of this type.
	//
	// An internal IP is normally expected to be reachable from every other node, but
	// may not be visible to hosts outside the cluster. By default it is assumed that
	// kube-apiserver can reach node internal IPs, though it is possible to configure
	// clusters where this is not the case.
	//
	// NodeInternalIP is the default type of node IP, and does not necessarily imply
	// that the IP is ONLY reachable internally. If a node has multiple internal IPs,
	// no specific semantics are assigned to the additional IPs.
	NodeInternalIP NodeAddressType = "InternalIP"

	// NodeExternalIP identifies an IP address which is, in some way, intended to be
	// more usable from outside the cluster then an internal IP, though no specific
	// semantics are defined. It may be a globally routable IP, though it is not
	// required to be.
	//
	// External IPs may be assigned directly to an interface on the node, like a
	// NodeInternalIP, or alternatively, packets sent to the external IP may be NAT'ed
	// to an internal node IP rather than being delivered directly (making the IP less
	// efficient for node-to-node traffic than a NodeInternalIP).
	NodeExternalIP NodeAddressType = "ExternalIP"

	// NodeInternalDNS identifies a DNS name which resolves to an IP address which has
	// the characteristics of a NodeInternalIP. The IP it resolves to may or may not
	// be a listed NodeInternalIP address.
	NodeInternalDNS NodeAddressType = "InternalDNS"

	// NodeExternalDNS identifies a DNS name which resolves to an IP address which has
	// the characteristics of a NodeExternalIP. The IP it resolves to may or may not
	// be a listed NodeExternalIP address.
	NodeExternalDNS NodeAddressType = "ExternalDNS"
)

// NodeAddress contains information for the node's address.
type NodeAddress struct {
	// Node address type, one of Hostname, ExternalIP or InternalIP.
	Type NodeAddressType `json:"type" protobuf:"bytes,1,opt,name=type,casttype=NodeAddressType"`
	// The node address.
	Address string `json:"address" protobuf:"bytes,2,opt,name=address"`
}

// ResourceName is the name identifying various resources in a ResourceList.
type ResourceName string

// Resource names must be not more than 63 characters, consisting of upper- or lower-case alphanumeric characters,
// with the -, _, and . characters allowed anywhere, except the first or last character.
// The default convention, matching that for annotations, is to use lower-case names, with dashes, rather than
// camel case, separating compound words.
// Fully-qualified resource typenames are constructed from a DNS-style subdomain, followed by a slash `/` and a name.
const (
	// CPU, in cores. (500m = .5 cores)
	ResourceCPU ResourceName = "cpu"
	// Memory, in bytes. (500Gi = 500GiB = 500 * 1024 * 1024 * 1024)
	ResourceMemory ResourceName = "memory"
	// Volume size, in bytes (e,g. 5Gi = 5GiB = 5 * 1024 * 1024 * 1024)
	ResourceStorage ResourceName = "storage"
	// Local ephemeral storage, in bytes. (500Gi = 500GiB = 500 * 1024 * 1024 * 1024)
	// The resource name for ResourceEphemeralStorage is alpha and it can change across releases.
	ResourceEphemeralStorage ResourceName = "ephemeral-storage"
)

const (
	// Default namespace prefix.
	ResourceDefaultNamespacePrefix = "kubernetes.io/"
	// Name prefix for huge page resources (alpha).
	ResourceHugePagesPrefix = "hugepages-"
	// Name prefix for storage resource limits
	ResourceAttachableVolumesPrefix = "attachable-volumes-"
)

// ResourceList is a set of (resource name, quantity) pairs.
type ResourceList map[ResourceName]resource.Quantity

// +genclient
// +genclient:nonNamespaced
// +k8s:deepcopy-gen:interfaces=k8s.io/apimachinery/pkg/runtime.Object

// Node is a worker node in Kubernetes.
// Each node will have a unique identifier in the cache (i.e. in etcd).
type Node struct {
	metav1.TypeMeta `json:",inline"`
	// Standard object's metadata.
	// More info: https://git.k8s.io/community/contributors/devel/sig-architecture/api-conventions.md#metadata
	// +optional
	metav1.ObjectMeta `json:"metadata,omitempty" protobuf:"bytes,1,opt,name=metadata"`

	// Spec defines the behavior of a node.
	// https://git.k8s.io/community/contributors/devel/sig-architecture/api-conventions.md#spec-and-status
	// +optional
	Spec NodeSpec `json:"spec,omitempty" protobuf:"bytes,2,opt,name=spec"`

	// Most recently observed status of the node.
	// Populated by the system.
	// Read-only.
	// More info: https://git.k8s.io/community/contributors/devel/sig-architecture/api-conventions.md#spec-and-status
	// +optional
	Status NodeStatus `json:"status,omitempty" protobuf:"bytes,3,opt,name=status"`
}

// +k8s:deepcopy-gen:interfaces=k8s.io/apimachinery/pkg/runtime.Object

// NodeList is the whole list of all Nodes which have been registered with master.
type NodeList struct {
	metav1.TypeMeta `json:",inline"`
	// Standard list metadata.
	// More info: https://git.k8s.io/community/contributors/devel/sig-architecture/api-conventions.md#types-kinds
	// +optional
	metav1.ListMeta `json:"metadata,omitempty" protobuf:"bytes,1,opt,name=metadata"`

	// List of nodes
	Items []Node `json:"items" protobuf:"bytes,2,rep,name=items"`
}

// FinalizerName is the name identifying a finalizer during namespace lifecycle.
type FinalizerName string

// These are internal finalizer values to Kubernetes, must be qualified name unless defined here or
// in metav1.
const (
	FinalizerKubernetes FinalizerName = "kubernetes"
)

// NamespaceSpec describes the attributes on a Namespace.
type NamespaceSpec struct {
	// Finalizers is an opaque list of values that must be empty to permanently remove object from storage.
	// More info: https://kubernetes.io/docs/tasks/administer-cluster/namespaces/
	// +optional
	Finalizers []FinalizerName `json:"finalizers,omitempty" protobuf:"bytes,1,rep,name=finalizers,casttype=FinalizerName"`
}

// NamespaceStatus is information about the current status of a Namespace.
type NamespaceStatus struct {
	// Phase is the current lifecycle phase of the namespace.
	// More info: https://kubernetes.io/docs/tasks/administer-cluster/namespaces/
	// +optional
	Phase NamespacePhase `json:"phase,omitempty" protobuf:"bytes,1,opt,name=phase,casttype=NamespacePhase"`

	// Represents the latest available observations of a namespace's current state.
	// +optional
	// +patchMergeKey=type
	// +patchStrategy=merge
	Conditions []NamespaceCondition `json:"conditions,omitempty" patchStrategy:"merge" patchMergeKey:"type" protobuf:"bytes,2,rep,name=conditions"`
}

// +enum
type NamespacePhase string

// These are the valid phases of a namespace.
const (
	// NamespaceActive means the namespace is available for use in the system
	NamespaceActive NamespacePhase = "Active"
	// NamespaceTerminating means the namespace is undergoing graceful termination
	NamespaceTerminating NamespacePhase = "Terminating"
)

const (
	// NamespaceTerminatingCause is returned as a defaults.cause item when a change is
	// forbidden due to the namespace being terminated.
	NamespaceTerminatingCause metav1.CauseType = "NamespaceTerminating"
)

type NamespaceConditionType string

// These are built-in conditions of a namespace.
const (
	// NamespaceDeletionDiscoveryFailure contains information about namespace deleter errors during resource discovery.
	NamespaceDeletionDiscoveryFailure NamespaceConditionType = "NamespaceDeletionDiscoveryFailure"
	// NamespaceDeletionContentFailure contains information about namespace deleter errors during deletion of resources.
	NamespaceDeletionContentFailure NamespaceConditionType = "NamespaceDeletionContentFailure"
	// NamespaceDeletionGVParsingFailure contains information about namespace deleter errors parsing GV for legacy types.
	NamespaceDeletionGVParsingFailure NamespaceConditionType = "NamespaceDeletionGroupVersionParsingFailure"
	// NamespaceContentRemaining contains information about resources remaining in a namespace.
	NamespaceContentRemaining NamespaceConditionType = "NamespaceContentRemaining"
	// NamespaceFinalizersRemaining contains information about which finalizers are on resources remaining in a namespace.
	NamespaceFinalizersRemaining NamespaceConditionType = "NamespaceFinalizersRemaining"
)

// NamespaceCondition contains details about state of namespace.
type NamespaceCondition struct {
	// Type of namespace controller condition.
	Type NamespaceConditionType `json:"type" protobuf:"bytes,1,opt,name=type,casttype=NamespaceConditionType"`
	// Status of the condition, one of True, False, Unknown.
	Status ConditionStatus `json:"status" protobuf:"bytes,2,opt,name=status,casttype=ConditionStatus"`
	// +optional
	LastTransitionTime metav1.Time `json:"lastTransitionTime,omitempty" protobuf:"bytes,4,opt,name=lastTransitionTime"`
	// +optional
	Reason string `json:"reason,omitempty" protobuf:"bytes,5,opt,name=reason"`
	// +optional
	Message string `json:"message,omitempty" protobuf:"bytes,6,opt,name=message"`
}

// +genclient
// +genclient:nonNamespaced
// +genclient:skipVerbs=deleteCollection
// +k8s:deepcopy-gen:interfaces=k8s.io/apimachinery/pkg/runtime.Object

// Namespace provides a scope for Names.
// Use of multiple namespaces is optional.
type Namespace struct {
	metav1.TypeMeta `json:",inline"`
	// Standard object's metadata.
	// More info: https://git.k8s.io/community/contributors/devel/sig-architecture/api-conventions.md#metadata
	// +optional
	metav1.ObjectMeta `json:"metadata,omitempty" protobuf:"bytes,1,opt,name=metadata"`

	// Spec defines the behavior of the Namespace.
	// More info: https://git.k8s.io/community/contributors/devel/sig-architecture/api-conventions.md#spec-and-status
	// +optional
	Spec NamespaceSpec `json:"spec,omitempty" protobuf:"bytes,2,opt,name=spec"`

	// Status describes the current status of a Namespace.
	// More info: https://git.k8s.io/community/contributors/devel/sig-architecture/api-conventions.md#spec-and-status
	// +optional
	Status NamespaceStatus `json:"status,omitempty" protobuf:"bytes,3,opt,name=status"`
}

// +k8s:deepcopy-gen:interfaces=k8s.io/apimachinery/pkg/runtime.Object

// NamespaceList is a list of Namespaces.
type NamespaceList struct {
	metav1.TypeMeta `json:",inline"`
	// Standard list metadata.
	// More info: https://git.k8s.io/community/contributors/devel/sig-architecture/api-conventions.md#types-kinds
	// +optional
	metav1.ListMeta `json:"metadata,omitempty" protobuf:"bytes,1,opt,name=metadata"`

	// Items is the list of Namespace objects in the list.
	// More info: https://kubernetes.io/docs/concepts/overview/working-with-objects/namespaces/
	Items []Namespace `json:"items" protobuf:"bytes,2,rep,name=items"`
}

// +k8s:deepcopy-gen:interfaces=k8s.io/apimachinery/pkg/runtime.Object

// Binding ties one object to another; for example, a pod is bound to a node by a scheduler.
// Deprecated in 1.7, please use the bindings subresource of pods instead.
type Binding struct {
	metav1.TypeMeta `json:",inline"`
	// Standard object's metadata.
	// More info: https://git.k8s.io/community/contributors/devel/sig-architecture/api-conventions.md#metadata
	// +optional
	metav1.ObjectMeta `json:"metadata,omitempty" protobuf:"bytes,1,opt,name=metadata"`

	// The target object that you want to bind to the standard object.
	Target ObjectReference `json:"target" protobuf:"bytes,2,opt,name=target"`
}

// Preconditions must be fulfilled before an operation (update, delete, etc.) is carried out.
// +k8s:openapi-gen=false
type Preconditions struct {
	// Specifies the target UID.
	// +optional
	UID *types.UID `json:"uid,omitempty" protobuf:"bytes,1,opt,name=uid,casttype=k8s.io/apimachinery/pkg/types.UID"`
}

// +k8s:conversion-gen:explicit-from=net/url.Values
// +k8s:deepcopy-gen:interfaces=k8s.io/apimachinery/pkg/runtime.Object

// PodLogOptions is the query options for a Pod's logs REST call.
type PodLogOptions struct {
	metav1.TypeMeta `json:",inline"`

	// The container for which to stream logs. Defaults to only container if there is one container in the pod.
	// +optional
	Container string `json:"container,omitempty" protobuf:"bytes,1,opt,name=container"`
	// Follow the log stream of the pod. Defaults to false.
	// +optional
	Follow bool `json:"follow,omitempty" protobuf:"varint,2,opt,name=follow"`
	// Return previous terminated container logs. Defaults to false.
	// +optional
	Previous bool `json:"previous,omitempty" protobuf:"varint,3,opt,name=previous"`
	// A relative time in seconds before the current time from which to show logs. If this value
	// precedes the time a pod was started, only logs since the pod start will be returned.
	// If this value is in the future, no logs will be returned.
	// Only one of sinceSeconds or sinceTime may be specified.
	// +optional
	SinceSeconds *int64 `json:"sinceSeconds,omitempty" protobuf:"varint,4,opt,name=sinceSeconds"`
	// An RFC3339 timestamp from which to show logs. If this value
	// precedes the time a pod was started, only logs since the pod start will be returned.
	// If this value is in the future, no logs will be returned.
	// Only one of sinceSeconds or sinceTime may be specified.
	// +optional
	SinceTime *metav1.Time `json:"sinceTime,omitempty" protobuf:"bytes,5,opt,name=sinceTime"`
	// If true, add an RFC3339 or RFC3339Nano timestamp at the beginning of every line
	// of log output. Defaults to false.
	// +optional
	Timestamps bool `json:"timestamps,omitempty" protobuf:"varint,6,opt,name=timestamps"`
	// If set, the number of lines from the end of the logs to show. If not specified,
	// logs are shown from the creation of the container or sinceSeconds or sinceTime
	// +optional
	TailLines *int64 `json:"tailLines,omitempty" protobuf:"varint,7,opt,name=tailLines"`
	// If set, the number of bytes to read from the server before terminating the
	// log output. This may not display a complete final line of logging, and may return
	// slightly more or slightly less than the specified limit.
	// +optional
	LimitBytes *int64 `json:"limitBytes,omitempty" protobuf:"varint,8,opt,name=limitBytes"`

	// insecureSkipTLSVerifyBackend indicates that the apiserver should not confirm the validity of the
	// serving certificate of the backend it is connecting to.  This will make the HTTPS connection between the apiserver
	// and the backend insecure. This means the apiserver cannot verify the log data it is receiving came from the real
	// kubelet.  If the kubelet is configured to verify the apiserver's TLS credentials, it does not mean the
	// connection to the real kubelet is vulnerable to a man in the middle attack (e.g. an attacker could not intercept
	// the actual log data coming from the real kubelet).
	// +optional
	InsecureSkipTLSVerifyBackend bool `json:"insecureSkipTLSVerifyBackend,omitempty" protobuf:"varint,9,opt,name=insecureSkipTLSVerifyBackend"`
}

// +k8s:conversion-gen:explicit-from=net/url.Values
// +k8s:deepcopy-gen:interfaces=k8s.io/apimachinery/pkg/runtime.Object

// PodAttachOptions is the query options to a Pod's remote attach call.
// ---
// TODO: merge w/ PodExecOptions below for stdin, stdout, etc
// and also when we cut V2, we should export a "StreamOptions" or somesuch that contains Stdin, Stdout, Stder and TTY
type PodAttachOptions struct {
	metav1.TypeMeta `json:",inline"`

	// Stdin if true, redirects the standard input stream of the pod for this call.
	// Defaults to false.
	// +optional
	Stdin bool `json:"stdin,omitempty" protobuf:"varint,1,opt,name=stdin"`

	// Stdout if true indicates that stdout is to be redirected for the attach call.
	// Defaults to true.
	// +optional
	Stdout bool `json:"stdout,omitempty" protobuf:"varint,2,opt,name=stdout"`

	// Stderr if true indicates that stderr is to be redirected for the attach call.
	// Defaults to true.
	// +optional
	Stderr bool `json:"stderr,omitempty" protobuf:"varint,3,opt,name=stderr"`

	// TTY if true indicates that a tty will be allocated for the attach call.
	// This is passed through the container runtime so the tty
	// is allocated on the worker node by the container runtime.
	// Defaults to false.
	// +optional
	TTY bool `json:"tty,omitempty" protobuf:"varint,4,opt,name=tty"`

	// The container in which to execute the command.
	// Defaults to only container if there is only one container in the pod.
	// +optional
	Container string `json:"container,omitempty" protobuf:"bytes,5,opt,name=container"`
}

// +k8s:conversion-gen:explicit-from=net/url.Values
// +k8s:deepcopy-gen:interfaces=k8s.io/apimachinery/pkg/runtime.Object

// PodExecOptions is the query options to a Pod's remote exec call.
// ---
// TODO: This is largely identical to PodAttachOptions above, make sure they stay in sync and see about merging
// and also when we cut V2, we should export a "StreamOptions" or somesuch that contains Stdin, Stdout, Stder and TTY
type PodExecOptions struct {
	metav1.TypeMeta `json:",inline"`

	// Redirect the standard input stream of the pod for this call.
	// Defaults to false.
	// +optional
	Stdin bool `json:"stdin,omitempty" protobuf:"varint,1,opt,name=stdin"`

	// Redirect the standard output stream of the pod for this call.
	// +optional
	Stdout bool `json:"stdout,omitempty" protobuf:"varint,2,opt,name=stdout"`

	// Redirect the standard error stream of the pod for this call.
	// +optional
	Stderr bool `json:"stderr,omitempty" protobuf:"varint,3,opt,name=stderr"`

	// TTY if true indicates that a tty will be allocated for the exec call.
	// Defaults to false.
	// +optional
	TTY bool `json:"tty,omitempty" protobuf:"varint,4,opt,name=tty"`

	// Container in which to execute the command.
	// Defaults to only container if there is only one container in the pod.
	// +optional
	Container string `json:"container,omitempty" protobuf:"bytes,5,opt,name=container"`

	// Command is the remote command to execute. argv array. Not executed within a shell.
	Command []string `json:"command" protobuf:"bytes,6,rep,name=command"`
}

// +k8s:conversion-gen:explicit-from=net/url.Values
// +k8s:deepcopy-gen:interfaces=k8s.io/apimachinery/pkg/runtime.Object

// PodPortForwardOptions is the query options to a Pod's port forward call
// when using WebSockets.
// The `port` query parameter must specify the port or
// ports (comma separated) to forward over.
// Port forwarding over SPDY does not use these options. It requires the port
// to be passed in the `port` header as part of request.
type PodPortForwardOptions struct {
	metav1.TypeMeta `json:",inline"`

	// List of ports to forward
	// Required when using WebSockets
	// +optional
	Ports []int32 `json:"ports,omitempty" protobuf:"varint,1,rep,name=ports"`
}

// +k8s:conversion-gen:explicit-from=net/url.Values
// +k8s:deepcopy-gen:interfaces=k8s.io/apimachinery/pkg/runtime.Object

// PodProxyOptions is the query options to a Pod's proxy call.
type PodProxyOptions struct {
	metav1.TypeMeta `json:",inline"`

	// Path is the URL path to use for the current proxy request to pod.
	// +optional
	Path string `json:"path,omitempty" protobuf:"bytes,1,opt,name=path"`
}

// +k8s:conversion-gen:explicit-from=net/url.Values
// +k8s:deepcopy-gen:interfaces=k8s.io/apimachinery/pkg/runtime.Object

// NodeProxyOptions is the query options to a Node's proxy call.
type NodeProxyOptions struct {
	metav1.TypeMeta `json:",inline"`

	// Path is the URL path to use for the current proxy request to node.
	// +optional
	Path string `json:"path,omitempty" protobuf:"bytes,1,opt,name=path"`
}

// +k8s:conversion-gen:explicit-from=net/url.Values
// +k8s:deepcopy-gen:interfaces=k8s.io/apimachinery/pkg/runtime.Object

// ServiceProxyOptions is the query options to a Service's proxy call.
type ServiceProxyOptions struct {
	metav1.TypeMeta `json:",inline"`

	// Path is the part of URLs that include service endpoints, suffixes,
	// and parameters to use for the current proxy request to service.
	// For example, the whole request URL is
	// http://localhost/api/v1/namespaces/kube-system/services/elasticsearch-logging/_search?q=user:kimchy.
	// Path is _search?q=user:kimchy.
	// +optional
	Path string `json:"path,omitempty" protobuf:"bytes,1,opt,name=path"`
}

// ObjectReference contains enough information to let you inspect or modify the referred object.
// ---
// New uses of this type are discouraged because of difficulty describing its usage when embedded in APIs.
//  1. Ignored fields.  It includes many fields which are not generally honored.  For instance, ResourceVersion and FieldPath are both very rarely valid in actual usage.
//  2. Invalid usage help.  It is impossible to add specific help for individual usage.  In most embedded usages, there are particular
//     restrictions like, "must refer only to types A and B" or "UID not honored" or "name must be restricted".
//     Those cannot be well described when embedded.
//  3. Inconsistent validation.  Because the usages are different, the validation rules are different by usage, which makes it hard for users to predict what will happen.
//  4. The fields are both imprecise and overly precise.  Kind is not a precise mapping to a URL. This can produce ambiguity
//     during interpretation and require a REST mapping.  In most cases, the dependency is on the group,resource tuple
//     and the version of the actual struct is irrelevant.
//  5. We cannot easily change it.  Because this type is embedded in many locations, updates to this type
//     will affect numerous schemas.  Don't make new APIs embed an underspecified API type they do not control.
// Instead of using this type, create a locally provided and used type that is well-focused on your reference.
// For example, ServiceReferences for admission registration: https://github.com/kubernetes/api/blob/release-1.17/admissionregistration/v1/types.go#L533 .
// +k8s:deepcopy-gen:interfaces=k8s.io/apimachinery/pkg/runtime.Object
// +structType=atomic
type ObjectReference struct {
	// Kind of the referent.
	// More info: https://git.k8s.io/community/contributors/devel/sig-architecture/api-conventions.md#types-kinds
	// +optional
	Kind string `json:"kind,omitempty" protobuf:"bytes,1,opt,name=kind"`
	// Namespace of the referent.
	// More info: https://kubernetes.io/docs/concepts/overview/working-with-objects/namespaces/
	// +optional
	Namespace string `json:"namespace,omitempty" protobuf:"bytes,2,opt,name=namespace"`
	// Name of the referent.
	// More info: https://kubernetes.io/docs/concepts/overview/working-with-objects/names/#names
	// +optional
	Name string `json:"name,omitempty" protobuf:"bytes,3,opt,name=name"`
	// UID of the referent.
	// More info: https://kubernetes.io/docs/concepts/overview/working-with-objects/names/#uids
	// +optional
	UID types.UID `json:"uid,omitempty" protobuf:"bytes,4,opt,name=uid,casttype=k8s.io/apimachinery/pkg/types.UID"`
	// API version of the referent.
	// +optional
	APIVersion string `json:"apiVersion,omitempty" protobuf:"bytes,5,opt,name=apiVersion"`
	// Specific resourceVersion to which this reference is made, if any.
	// More info: https://git.k8s.io/community/contributors/devel/sig-architecture/api-conventions.md#concurrency-control-and-consistency
	// +optional
	ResourceVersion string `json:"resourceVersion,omitempty" protobuf:"bytes,6,opt,name=resourceVersion"`

	// If referring to a piece of an object instead of an entire object, this string
	// should contain a valid JSON/Go field access statement, such as desiredState.manifest.containers[2].
	// For example, if the object reference is to a container within a pod, this would take on a value like:
	// "spec.containers{name}" (where "name" refers to the name of the container that triggered
	// the event) or if no container name is specified "spec.containers[2]" (container with
	// index 2 in this pod). This syntax is chosen only to have some well-defined way of
	// referencing a part of an object.
	// TODO: this design is not final and this field is subject to change in the future.
	// +optional
	FieldPath string `json:"fieldPath,omitempty" protobuf:"bytes,7,opt,name=fieldPath"`
}

// LocalObjectReference contains enough information to let you locate the
// referenced object inside the same namespace.
// +structType=atomic
type LocalObjectReference struct {
	// Name of the referent.
	// More info: https://kubernetes.io/docs/concepts/overview/working-with-objects/names/#names
	// TODO: Add other useful fields. apiVersion, kind, uid?
	// +optional
	Name string `json:"name,omitempty" protobuf:"bytes,1,opt,name=name"`
}

// TypedLocalObjectReference contains enough information to let you locate the
// typed referenced object inside the same namespace.
// +structType=atomic
type TypedLocalObjectReference struct {
	// APIGroup is the group for the resource being referenced.
	// If APIGroup is not specified, the specified Kind must be in the core API group.
	// For any other third-party types, APIGroup is required.
	// +optional
	APIGroup *string `json:"apiGroup" protobuf:"bytes,1,opt,name=apiGroup"`
	// Kind is the type of resource being referenced
	Kind string `json:"kind" protobuf:"bytes,2,opt,name=kind"`
	// Name is the name of resource being referenced
	Name string `json:"name" protobuf:"bytes,3,opt,name=name"`
}

// +k8s:deepcopy-gen:interfaces=k8s.io/apimachinery/pkg/runtime.Object

// SerializedReference is a reference to serialized object.
type SerializedReference struct {
	metav1.TypeMeta `json:",inline"`
	// The reference to an object in the system.
	// +optional
	Reference ObjectReference `json:"reference,omitempty" protobuf:"bytes,1,opt,name=reference"`
}

// EventSource contains information for an event.
type EventSource struct {
	// Component from which the event is generated.
	// +optional
	Component string `json:"component,omitempty" protobuf:"bytes,1,opt,name=component"`
	// Node name on which the event is generated.
	// +optional
	Host string `json:"host,omitempty" protobuf:"bytes,2,opt,name=host"`
}

// Valid values for event types (new types could be added in future)
const (
	// Information only and will not cause any problems
	EventTypeNormal string = "Normal"
	// These events are to warn that something might go wrong
	EventTypeWarning string = "Warning"
)

// +genclient
// +k8s:deepcopy-gen:interfaces=k8s.io/apimachinery/pkg/runtime.Object

// Event is a report of an event somewhere in the cluster.  Events
// have a limited retention time and triggers and messages may evolve
// with time.  Event consumers should not rely on the timing of an event
// with a given Reason reflecting a consistent underlying trigger, or the
// continued existence of events with that Reason.  Events should be
// treated as informative, best-effort, supplemental data.
type Event struct {
	metav1.TypeMeta `json:",inline"`
	// Standard object's metadata.
	// More info: https://git.k8s.io/community/contributors/devel/sig-architecture/api-conventions.md#metadata
	metav1.ObjectMeta `json:"metadata" protobuf:"bytes,1,opt,name=metadata"`

	// The object that this event is about.
	InvolvedObject ObjectReference `json:"involvedObject" protobuf:"bytes,2,opt,name=involvedObject"`

	// This should be a short, machine understandable string that gives the reason
	// for the transition into the object's current status.
	// TODO: provide exact specification for format.
	// +optional
	Reason string `json:"reason,omitempty" protobuf:"bytes,3,opt,name=reason"`

	// A human-readable description of the status of this operation.
	// TODO: decide on maximum length.
	// +optional
	Message string `json:"message,omitempty" protobuf:"bytes,4,opt,name=message"`

	// The component reporting this event. Should be a short machine understandable string.
	// +optional
	Source EventSource `json:"source,omitempty" protobuf:"bytes,5,opt,name=source"`

	// The time at which the event was first recorded. (Time of server receipt is in TypeMeta.)
	// +optional
	FirstTimestamp metav1.Time `json:"firstTimestamp,omitempty" protobuf:"bytes,6,opt,name=firstTimestamp"`

	// The time at which the most recent occurrence of this event was recorded.
	// +optional
	LastTimestamp metav1.Time `json:"lastTimestamp,omitempty" protobuf:"bytes,7,opt,name=lastTimestamp"`

	// The number of times this event has occurred.
	// +optional
	Count int32 `json:"count,omitempty" protobuf:"varint,8,opt,name=count"`

	// Type of this event (Normal, Warning), new types could be added in the future
	// +optional
	Type string `json:"type,omitempty" protobuf:"bytes,9,opt,name=type"`

	// Time when this Event was first observed.
	// +optional
	EventTime metav1.MicroTime `json:"eventTime,omitempty" protobuf:"bytes,10,opt,name=eventTime"`

	// Data about the Event series this event represents or nil if it's a singleton Event.
	// +optional
	Series *EventSeries `json:"series,omitempty" protobuf:"bytes,11,opt,name=series"`

	// What action was taken/failed regarding to the Regarding object.
	// +optional
	Action string `json:"action,omitempty" protobuf:"bytes,12,opt,name=action"`

	// Optional secondary object for more complex actions.
	// +optional
	Related *ObjectReference `json:"related,omitempty" protobuf:"bytes,13,opt,name=related"`

	// Name of the controller that emitted this Event, e.g. `kubernetes.io/kubelet`.
	// +optional
	ReportingController string `json:"reportingComponent" protobuf:"bytes,14,opt,name=reportingComponent"`

	// ID of the controller instance, e.g. `kubelet-xyzf`.
	// +optional
	ReportingInstance string `json:"reportingInstance" protobuf:"bytes,15,opt,name=reportingInstance"`
}

// EventSeries contain information on series of events, i.e. thing that was/is happening
// continuously for some time.
type EventSeries struct {
	// Number of occurrences in this series up to the last heartbeat time
	Count int32 `json:"count,omitempty" protobuf:"varint,1,name=count"`
	// Time of the last occurrence observed
	LastObservedTime metav1.MicroTime `json:"lastObservedTime,omitempty" protobuf:"bytes,2,name=lastObservedTime"`

	// +k8s:deprecated=state,protobuf=3
}

// +k8s:deepcopy-gen:interfaces=k8s.io/apimachinery/pkg/runtime.Object

// EventList is a list of events.
type EventList struct {
	metav1.TypeMeta `json:",inline"`
	// Standard list metadata.
	// More info: https://git.k8s.io/community/contributors/devel/sig-architecture/api-conventions.md#types-kinds
	// +optional
	metav1.ListMeta `json:"metadata,omitempty" protobuf:"bytes,1,opt,name=metadata"`

	// List of events
	Items []Event `json:"items" protobuf:"bytes,2,rep,name=items"`
}

// +k8s:deepcopy-gen:interfaces=k8s.io/apimachinery/pkg/runtime.Object

// List holds a list of objects, which may not be known by the server.
type List metav1.List

// LimitType is a type of object that is limited. It can be Pod, Container, PersistentVolumeClaim or
// a fully qualified resource name.
type LimitType string

const (
	// Limit that applies to all pods in a namespace
	LimitTypePod LimitType = "Pod"
	// Limit that applies to all containers in a namespace
	LimitTypeContainer LimitType = "Container"
	// Limit that applies to all persistent volume claims in a namespace
	LimitTypePersistentVolumeClaim LimitType = "PersistentVolumeClaim"
)

// LimitRangeItem defines a min/max usage limit for any resource that matches on kind.
type LimitRangeItem struct {
	// Type of resource that this limit applies to.
	Type LimitType `json:"type" protobuf:"bytes,1,opt,name=type,casttype=LimitType"`
	// Max usage constraints on this kind by resource name.
	// +optional
	Max ResourceList `json:"max,omitempty" protobuf:"bytes,2,rep,name=max,casttype=ResourceList,castkey=ResourceName"`
	// Min usage constraints on this kind by resource name.
	// +optional
	Min ResourceList `json:"min,omitempty" protobuf:"bytes,3,rep,name=min,casttype=ResourceList,castkey=ResourceName"`
	// Default resource requirement limit value by resource name if resource limit is omitted.
	// +optional
	Default ResourceList `json:"default,omitempty" protobuf:"bytes,4,rep,name=default,casttype=ResourceList,castkey=ResourceName"`
	// DefaultRequest is the default resource requirement request value by resource name if resource request is omitted.
	// +optional
	DefaultRequest ResourceList `json:"defaultRequest,omitempty" protobuf:"bytes,5,rep,name=defaultRequest,casttype=ResourceList,castkey=ResourceName"`
	// MaxLimitRequestRatio if specified, the named resource must have a request and limit that are both non-zero where limit divided by request is less than or equal to the enumerated value; this represents the max burst for the named resource.
	// +optional
	MaxLimitRequestRatio ResourceList `json:"maxLimitRequestRatio,omitempty" protobuf:"bytes,6,rep,name=maxLimitRequestRatio,casttype=ResourceList,castkey=ResourceName"`
}

// LimitRangeSpec defines a min/max usage limit for resources that match on kind.
type LimitRangeSpec struct {
	// Limits is the list of LimitRangeItem objects that are enforced.
	Limits []LimitRangeItem `json:"limits" protobuf:"bytes,1,rep,name=limits"`
}

// +genclient
// +k8s:deepcopy-gen:interfaces=k8s.io/apimachinery/pkg/runtime.Object

// LimitRange sets resource usage limits for each kind of resource in a Namespace.
type LimitRange struct {
	metav1.TypeMeta `json:",inline"`
	// Standard object's metadata.
	// More info: https://git.k8s.io/community/contributors/devel/sig-architecture/api-conventions.md#metadata
	// +optional
	metav1.ObjectMeta `json:"metadata,omitempty" protobuf:"bytes,1,opt,name=metadata"`

	// Spec defines the limits enforced.
	// More info: https://git.k8s.io/community/contributors/devel/sig-architecture/api-conventions.md#spec-and-status
	// +optional
	Spec LimitRangeSpec `json:"spec,omitempty" protobuf:"bytes,2,opt,name=spec"`
}

// +k8s:deepcopy-gen:interfaces=k8s.io/apimachinery/pkg/runtime.Object

// LimitRangeList is a list of LimitRange items.
type LimitRangeList struct {
	metav1.TypeMeta `json:",inline"`
	// Standard list metadata.
	// More info: https://git.k8s.io/community/contributors/devel/sig-architecture/api-conventions.md#types-kinds
	// +optional
	metav1.ListMeta `json:"metadata,omitempty" protobuf:"bytes,1,opt,name=metadata"`

	// Items is a list of LimitRange objects.
	// More info: https://kubernetes.io/docs/concepts/configuration/manage-resources-containers/
	Items []LimitRange `json:"items" protobuf:"bytes,2,rep,name=items"`
}

// The following identify resource constants for Kubernetes object types
const (
	// Pods, number
	ResourcePods ResourceName = "pods"
	// Services, number
	ResourceServices ResourceName = "services"
	// ReplicationControllers, number
	ResourceReplicationControllers ResourceName = "replicationcontrollers"
	// ResourceQuotas, number
	ResourceQuotas ResourceName = "resourcequotas"
	// ResourceSecrets, number
	ResourceSecrets ResourceName = "secrets"
	// ResourceConfigMaps, number
	ResourceConfigMaps ResourceName = "configmaps"
	// ResourcePersistentVolumeClaims, number
	ResourcePersistentVolumeClaims ResourceName = "persistentvolumeclaims"
	// ResourceServicesNodePorts, number
	ResourceServicesNodePorts ResourceName = "services.nodeports"
	// ResourceServicesLoadBalancers, number
	ResourceServicesLoadBalancers ResourceName = "services.loadbalancers"
	// CPU request, in cores. (500m = .5 cores)
	ResourceRequestsCPU ResourceName = "requests.cpu"
	// Memory request, in bytes. (500Gi = 500GiB = 500 * 1024 * 1024 * 1024)
	ResourceRequestsMemory ResourceName = "requests.memory"
	// Storage request, in bytes
	ResourceRequestsStorage ResourceName = "requests.storage"
	// Local ephemeral storage request, in bytes. (500Gi = 500GiB = 500 * 1024 * 1024 * 1024)
	ResourceRequestsEphemeralStorage ResourceName = "requests.ephemeral-storage"
	// CPU limit, in cores. (500m = .5 cores)
	ResourceLimitsCPU ResourceName = "limits.cpu"
	// Memory limit, in bytes. (500Gi = 500GiB = 500 * 1024 * 1024 * 1024)
	ResourceLimitsMemory ResourceName = "limits.memory"
	// Local ephemeral storage limit, in bytes. (500Gi = 500GiB = 500 * 1024 * 1024 * 1024)
	ResourceLimitsEphemeralStorage ResourceName = "limits.ephemeral-storage"
)

// The following identify resource prefix for Kubernetes object types
const (
	// HugePages request, in bytes. (500Gi = 500GiB = 500 * 1024 * 1024 * 1024)
	// As burst is not supported for HugePages, we would only quota its request, and ignore the limit.
	ResourceRequestsHugePagesPrefix = "requests.hugepages-"
	// Default resource requests prefix
	DefaultResourceRequestsPrefix = "requests."
)

// A ResourceQuotaScope defines a filter that must match each object tracked by a quota
// +enum
type ResourceQuotaScope string

const (
	// Match all pod objects where spec.activeDeadlineSeconds >=0
	ResourceQuotaScopeTerminating ResourceQuotaScope = "Terminating"
	// Match all pod objects where spec.activeDeadlineSeconds is nil
	ResourceQuotaScopeNotTerminating ResourceQuotaScope = "NotTerminating"
	// Match all pod objects that have best effort quality of service
	ResourceQuotaScopeBestEffort ResourceQuotaScope = "BestEffort"
	// Match all pod objects that do not have best effort quality of service
	ResourceQuotaScopeNotBestEffort ResourceQuotaScope = "NotBestEffort"
	// Match all pod objects that have priority class mentioned
	ResourceQuotaScopePriorityClass ResourceQuotaScope = "PriorityClass"
	// Match all pod objects that have cross-namespace pod (anti)affinity mentioned.
<<<<<<< HEAD
	// This is a beta feature enabled by the PodAffinityNamespaceSelector feature flag.
=======
>>>>>>> 955f49cb
	ResourceQuotaScopeCrossNamespacePodAffinity ResourceQuotaScope = "CrossNamespacePodAffinity"
)

// ResourceQuotaSpec defines the desired hard limits to enforce for Quota.
type ResourceQuotaSpec struct {
	// hard is the set of desired hard limits for each named resource.
	// More info: https://kubernetes.io/docs/concepts/policy/resource-quotas/
	// +optional
	Hard ResourceList `json:"hard,omitempty" protobuf:"bytes,1,rep,name=hard,casttype=ResourceList,castkey=ResourceName"`
	// A collection of filters that must match each object tracked by a quota.
	// If not specified, the quota matches all objects.
	// +optional
	Scopes []ResourceQuotaScope `json:"scopes,omitempty" protobuf:"bytes,2,rep,name=scopes,casttype=ResourceQuotaScope"`
	// scopeSelector is also a collection of filters like scopes that must match each object tracked by a quota
	// but expressed using ScopeSelectorOperator in combination with possible values.
	// For a resource to match, both scopes AND scopeSelector (if specified in spec), must be matched.
	// +optional
	ScopeSelector *ScopeSelector `json:"scopeSelector,omitempty" protobuf:"bytes,3,opt,name=scopeSelector"`
}

// A scope selector represents the AND of the selectors represented
// by the scoped-resource selector requirements.
// +structType=atomic
type ScopeSelector struct {
	// A list of scope selector requirements by scope of the resources.
	// +optional
	MatchExpressions []ScopedResourceSelectorRequirement `json:"matchExpressions,omitempty" protobuf:"bytes,1,rep,name=matchExpressions"`
}

// A scoped-resource selector requirement is a selector that contains values, a scope name, and an operator
// that relates the scope name and values.
type ScopedResourceSelectorRequirement struct {
	// The name of the scope that the selector applies to.
	ScopeName ResourceQuotaScope `json:"scopeName" protobuf:"bytes,1,opt,name=scopeName"`
	// Represents a scope's relationship to a set of values.
	// Valid operators are In, NotIn, Exists, DoesNotExist.
	Operator ScopeSelectorOperator `json:"operator" protobuf:"bytes,2,opt,name=operator,casttype=ScopedResourceSelectorOperator"`
	// An array of string values. If the operator is In or NotIn,
	// the values array must be non-empty. If the operator is Exists or DoesNotExist,
	// the values array must be empty.
	// This array is replaced during a strategic merge patch.
	// +optional
	Values []string `json:"values,omitempty" protobuf:"bytes,3,rep,name=values"`
}

// A scope selector operator is the set of operators that can be used in
// a scope selector requirement.
// +enum
type ScopeSelectorOperator string

const (
	ScopeSelectorOpIn           ScopeSelectorOperator = "In"
	ScopeSelectorOpNotIn        ScopeSelectorOperator = "NotIn"
	ScopeSelectorOpExists       ScopeSelectorOperator = "Exists"
	ScopeSelectorOpDoesNotExist ScopeSelectorOperator = "DoesNotExist"
)

// ResourceQuotaStatus defines the enforced hard limits and observed use.
type ResourceQuotaStatus struct {
	// Hard is the set of enforced hard limits for each named resource.
	// More info: https://kubernetes.io/docs/concepts/policy/resource-quotas/
	// +optional
	Hard ResourceList `json:"hard,omitempty" protobuf:"bytes,1,rep,name=hard,casttype=ResourceList,castkey=ResourceName"`
	// Used is the current observed total usage of the resource in the namespace.
	// +optional
	Used ResourceList `json:"used,omitempty" protobuf:"bytes,2,rep,name=used,casttype=ResourceList,castkey=ResourceName"`
}

// +genclient
// +k8s:deepcopy-gen:interfaces=k8s.io/apimachinery/pkg/runtime.Object

// ResourceQuota sets aggregate quota restrictions enforced per namespace
type ResourceQuota struct {
	metav1.TypeMeta `json:",inline"`
	// Standard object's metadata.
	// More info: https://git.k8s.io/community/contributors/devel/sig-architecture/api-conventions.md#metadata
	// +optional
	metav1.ObjectMeta `json:"metadata,omitempty" protobuf:"bytes,1,opt,name=metadata"`

	// Spec defines the desired quota.
	// https://git.k8s.io/community/contributors/devel/sig-architecture/api-conventions.md#spec-and-status
	// +optional
	Spec ResourceQuotaSpec `json:"spec,omitempty" protobuf:"bytes,2,opt,name=spec"`

	// Status defines the actual enforced quota and its current usage.
	// https://git.k8s.io/community/contributors/devel/sig-architecture/api-conventions.md#spec-and-status
	// +optional
	Status ResourceQuotaStatus `json:"status,omitempty" protobuf:"bytes,3,opt,name=status"`
}

// +k8s:deepcopy-gen:interfaces=k8s.io/apimachinery/pkg/runtime.Object

// ResourceQuotaList is a list of ResourceQuota items.
type ResourceQuotaList struct {
	metav1.TypeMeta `json:",inline"`
	// Standard list metadata.
	// More info: https://git.k8s.io/community/contributors/devel/sig-architecture/api-conventions.md#types-kinds
	// +optional
	metav1.ListMeta `json:"metadata,omitempty" protobuf:"bytes,1,opt,name=metadata"`

	// Items is a list of ResourceQuota objects.
	// More info: https://kubernetes.io/docs/concepts/policy/resource-quotas/
	Items []ResourceQuota `json:"items" protobuf:"bytes,2,rep,name=items"`
}

// +genclient
// +k8s:deepcopy-gen:interfaces=k8s.io/apimachinery/pkg/runtime.Object

// Secret holds secret data of a certain type. The total bytes of the values in
// the Data field must be less than MaxSecretSize bytes.
type Secret struct {
	metav1.TypeMeta `json:",inline"`
	// Standard object's metadata.
	// More info: https://git.k8s.io/community/contributors/devel/sig-architecture/api-conventions.md#metadata
	// +optional
	metav1.ObjectMeta `json:"metadata,omitempty" protobuf:"bytes,1,opt,name=metadata"`

	// Immutable, if set to true, ensures that data stored in the Secret cannot
	// be updated (only object metadata can be modified).
	// If not set to true, the field can be modified at any time.
	// Defaulted to nil.
	// +optional
	Immutable *bool `json:"immutable,omitempty" protobuf:"varint,5,opt,name=immutable"`

	// Data contains the secret data. Each key must consist of alphanumeric
	// characters, '-', '_' or '.'. The serialized form of the secret data is a
	// base64 encoded string, representing the arbitrary (possibly non-string)
	// data value here. Described in https://tools.ietf.org/html/rfc4648#section-4
	// +optional
	Data map[string][]byte `json:"data,omitempty" protobuf:"bytes,2,rep,name=data"`

	// stringData allows specifying non-binary secret data in string form.
	// It is provided as a write-only input field for convenience.
	// All keys and values are merged into the data field on write, overwriting any existing values.
	// The stringData field is never output when reading from the API.
	// +k8s:conversion-gen=false
	// +optional
	StringData map[string]string `json:"stringData,omitempty" protobuf:"bytes,4,rep,name=stringData"`

	// Used to facilitate programmatic handling of secret data.
	// More info: https://kubernetes.io/docs/concepts/configuration/secret/#secret-types
	// +optional
	Type SecretType `json:"type,omitempty" protobuf:"bytes,3,opt,name=type,casttype=SecretType"`
}

const MaxSecretSize = 1 * 1024 * 1024

type SecretType string

const (
	// SecretTypeOpaque is the default. Arbitrary user-defined data
	SecretTypeOpaque SecretType = "Opaque"

	// SecretTypeServiceAccountToken contains a token that identifies a service account to the API
	//
	// Required fields:
	// - Secret.Annotations["kubernetes.io/service-account.name"] - the name of the ServiceAccount the token identifies
	// - Secret.Annotations["kubernetes.io/service-account.uid"] - the UID of the ServiceAccount the token identifies
	// - Secret.Data["token"] - a token that identifies the service account to the API
	SecretTypeServiceAccountToken SecretType = "kubernetes.io/service-account-token"

	// ServiceAccountNameKey is the key of the required annotation for SecretTypeServiceAccountToken secrets
	ServiceAccountNameKey = "kubernetes.io/service-account.name"
	// ServiceAccountUIDKey is the key of the required annotation for SecretTypeServiceAccountToken secrets
	ServiceAccountUIDKey = "kubernetes.io/service-account.uid"
	// ServiceAccountTokenKey is the key of the required data for SecretTypeServiceAccountToken secrets
	ServiceAccountTokenKey = "token"
	// ServiceAccountKubeconfigKey is the key of the optional kubeconfig data for SecretTypeServiceAccountToken secrets
	ServiceAccountKubeconfigKey = "kubernetes.kubeconfig"
	// ServiceAccountRootCAKey is the key of the optional root certificate authority for SecretTypeServiceAccountToken secrets
	ServiceAccountRootCAKey = "ca.crt"
	// ServiceAccountNamespaceKey is the key of the optional namespace to use as the default for namespaced API calls
	ServiceAccountNamespaceKey = "namespace"

	// SecretTypeDockercfg contains a dockercfg file that follows the same format rules as ~/.dockercfg
	//
	// Required fields:
	// - Secret.Data[".dockercfg"] - a serialized ~/.dockercfg file
	SecretTypeDockercfg SecretType = "kubernetes.io/dockercfg"

	// DockerConfigKey is the key of the required data for SecretTypeDockercfg secrets
	DockerConfigKey = ".dockercfg"

	// SecretTypeDockerConfigJson contains a dockercfg file that follows the same format rules as ~/.docker/config.json
	//
	// Required fields:
	// - Secret.Data[".dockerconfigjson"] - a serialized ~/.docker/config.json file
	SecretTypeDockerConfigJson SecretType = "kubernetes.io/dockerconfigjson"

	// DockerConfigJsonKey is the key of the required data for SecretTypeDockerConfigJson secrets
	DockerConfigJsonKey = ".dockerconfigjson"

	// SecretTypeBasicAuth contains data needed for basic authentication.
	//
	// Required at least one of fields:
	// - Secret.Data["username"] - username used for authentication
	// - Secret.Data["password"] - password or token needed for authentication
	SecretTypeBasicAuth SecretType = "kubernetes.io/basic-auth"

	// BasicAuthUsernameKey is the key of the username for SecretTypeBasicAuth secrets
	BasicAuthUsernameKey = "username"
	// BasicAuthPasswordKey is the key of the password or token for SecretTypeBasicAuth secrets
	BasicAuthPasswordKey = "password"

	// SecretTypeSSHAuth contains data needed for SSH authetication.
	//
	// Required field:
	// - Secret.Data["ssh-privatekey"] - private SSH key needed for authentication
	SecretTypeSSHAuth SecretType = "kubernetes.io/ssh-auth"

	// SSHAuthPrivateKey is the key of the required SSH private key for SecretTypeSSHAuth secrets
	SSHAuthPrivateKey = "ssh-privatekey"
	// SecretTypeTLS contains information about a TLS client or server secret. It
	// is primarily used with TLS termination of the Ingress resource, but may be
	// used in other types.
	//
	// Required fields:
	// - Secret.Data["tls.key"] - TLS private key.
	//   Secret.Data["tls.crt"] - TLS certificate.
	// TODO: Consider supporting different formats, specifying CA/destinationCA.
	SecretTypeTLS SecretType = "kubernetes.io/tls"

	// TLSCertKey is the key for tls certificates in a TLS secret.
	TLSCertKey = "tls.crt"
	// TLSPrivateKeyKey is the key for the private key field in a TLS secret.
	TLSPrivateKeyKey = "tls.key"
	// SecretTypeBootstrapToken is used during the automated bootstrap process (first
	// implemented by kubeadm). It stores tokens that are used to sign well known
	// ConfigMaps. They are used for authn.
	SecretTypeBootstrapToken SecretType = "bootstrap.kubernetes.io/token"
)

// +k8s:deepcopy-gen:interfaces=k8s.io/apimachinery/pkg/runtime.Object

// SecretList is a list of Secret.
type SecretList struct {
	metav1.TypeMeta `json:",inline"`
	// Standard list metadata.
	// More info: https://git.k8s.io/community/contributors/devel/sig-architecture/api-conventions.md#types-kinds
	// +optional
	metav1.ListMeta `json:"metadata,omitempty" protobuf:"bytes,1,opt,name=metadata"`

	// Items is a list of secret objects.
	// More info: https://kubernetes.io/docs/concepts/configuration/secret
	Items []Secret `json:"items" protobuf:"bytes,2,rep,name=items"`
}

// +genclient
// +k8s:deepcopy-gen:interfaces=k8s.io/apimachinery/pkg/runtime.Object

// ConfigMap holds configuration data for pods to consume.
type ConfigMap struct {
	metav1.TypeMeta `json:",inline"`
	// Standard object's metadata.
	// More info: https://git.k8s.io/community/contributors/devel/sig-architecture/api-conventions.md#metadata
	// +optional
	metav1.ObjectMeta `json:"metadata,omitempty" protobuf:"bytes,1,opt,name=metadata"`

	// Immutable, if set to true, ensures that data stored in the ConfigMap cannot
	// be updated (only object metadata can be modified).
	// If not set to true, the field can be modified at any time.
	// Defaulted to nil.
	// +optional
	Immutable *bool `json:"immutable,omitempty" protobuf:"varint,4,opt,name=immutable"`

	// Data contains the configuration data.
	// Each key must consist of alphanumeric characters, '-', '_' or '.'.
	// Values with non-UTF-8 byte sequences must use the BinaryData field.
	// The keys stored in Data must not overlap with the keys in
	// the BinaryData field, this is enforced during validation process.
	// +optional
	Data map[string]string `json:"data,omitempty" protobuf:"bytes,2,rep,name=data"`

	// BinaryData contains the binary data.
	// Each key must consist of alphanumeric characters, '-', '_' or '.'.
	// BinaryData can contain byte sequences that are not in the UTF-8 range.
	// The keys stored in BinaryData must not overlap with the ones in
	// the Data field, this is enforced during validation process.
	// Using this field will require 1.10+ apiserver and
	// kubelet.
	// +optional
	BinaryData map[string][]byte `json:"binaryData,omitempty" protobuf:"bytes,3,rep,name=binaryData"`
}

// +k8s:deepcopy-gen:interfaces=k8s.io/apimachinery/pkg/runtime.Object

// ConfigMapList is a resource containing a list of ConfigMap objects.
type ConfigMapList struct {
	metav1.TypeMeta `json:",inline"`

	// More info: https://git.k8s.io/community/contributors/devel/sig-architecture/api-conventions.md#metadata
	// +optional
	metav1.ListMeta `json:"metadata,omitempty" protobuf:"bytes,1,opt,name=metadata"`

	// Items is the list of ConfigMaps.
	Items []ConfigMap `json:"items" protobuf:"bytes,2,rep,name=items"`
}

// Type and constants for component health validation.
type ComponentConditionType string

// These are the valid conditions for the component.
const (
	ComponentHealthy ComponentConditionType = "Healthy"
)

// Information about the condition of a component.
type ComponentCondition struct {
	// Type of condition for a component.
	// Valid value: "Healthy"
	Type ComponentConditionType `json:"type" protobuf:"bytes,1,opt,name=type,casttype=ComponentConditionType"`
	// Status of the condition for a component.
	// Valid values for "Healthy": "True", "False", or "Unknown".
	Status ConditionStatus `json:"status" protobuf:"bytes,2,opt,name=status,casttype=ConditionStatus"`
	// Message about the condition for a component.
	// For example, information about a health check.
	// +optional
	Message string `json:"message,omitempty" protobuf:"bytes,3,opt,name=message"`
	// Condition error code for a component.
	// For example, a health check error code.
	// +optional
	Error string `json:"error,omitempty" protobuf:"bytes,4,opt,name=error"`
}

// +genclient
// +genclient:nonNamespaced
// +k8s:deepcopy-gen:interfaces=k8s.io/apimachinery/pkg/runtime.Object

// ComponentStatus (and ComponentStatusList) holds the cluster validation info.
// Deprecated: This API is deprecated in v1.19+
type ComponentStatus struct {
	metav1.TypeMeta `json:",inline"`
	// Standard object's metadata.
	// More info: https://git.k8s.io/community/contributors/devel/sig-architecture/api-conventions.md#metadata
	// +optional
	metav1.ObjectMeta `json:"metadata,omitempty" protobuf:"bytes,1,opt,name=metadata"`

	// List of component conditions observed
	// +optional
	// +patchMergeKey=type
	// +patchStrategy=merge
	Conditions []ComponentCondition `json:"conditions,omitempty" patchStrategy:"merge" patchMergeKey:"type" protobuf:"bytes,2,rep,name=conditions"`
}

// +k8s:deepcopy-gen:interfaces=k8s.io/apimachinery/pkg/runtime.Object

// Status of all the conditions for the component as a list of ComponentStatus objects.
// Deprecated: This API is deprecated in v1.19+
type ComponentStatusList struct {
	metav1.TypeMeta `json:",inline"`
	// Standard list metadata.
	// More info: https://git.k8s.io/community/contributors/devel/sig-architecture/api-conventions.md#types-kinds
	// +optional
	metav1.ListMeta `json:"metadata,omitempty" protobuf:"bytes,1,opt,name=metadata"`

	// List of ComponentStatus objects.
	Items []ComponentStatus `json:"items" protobuf:"bytes,2,rep,name=items"`
}

// DownwardAPIVolumeSource represents a volume containing downward API info.
// Downward API volumes support ownership management and SELinux relabeling.
type DownwardAPIVolumeSource struct {
	// Items is a list of downward API volume file
	// +optional
	Items []DownwardAPIVolumeFile `json:"items,omitempty" protobuf:"bytes,1,rep,name=items"`
	// Optional: mode bits to use on created files by default. Must be a
	// Optional: mode bits used to set permissions on created files by default.
	// Must be an octal value between 0000 and 0777 or a decimal value between 0 and 511.
	// YAML accepts both octal and decimal values, JSON requires decimal values for mode bits.
	// Defaults to 0644.
	// Directories within the path are not affected by this setting.
	// This might be in conflict with other options that affect the file
	// mode, like fsGroup, and the result can be other mode bits set.
	// +optional
	DefaultMode *int32 `json:"defaultMode,omitempty" protobuf:"varint,2,opt,name=defaultMode"`
}

const (
	DownwardAPIVolumeSourceDefaultMode int32 = 0644
)

// DownwardAPIVolumeFile represents information to create the file containing the pod field
type DownwardAPIVolumeFile struct {
	// Required: Path is  the relative path name of the file to be created. Must not be absolute or contain the '..' path. Must be utf-8 encoded. The first item of the relative path must not start with '..'
	Path string `json:"path" protobuf:"bytes,1,opt,name=path"`
	// Required: Selects a field of the pod: only annotations, labels, name and namespace are supported.
	// +optional
	FieldRef *ObjectFieldSelector `json:"fieldRef,omitempty" protobuf:"bytes,2,opt,name=fieldRef"`
	// Selects a resource of the container: only resources limits and requests
	// (limits.cpu, limits.memory, requests.cpu and requests.memory) are currently supported.
	// +optional
	ResourceFieldRef *ResourceFieldSelector `json:"resourceFieldRef,omitempty" protobuf:"bytes,3,opt,name=resourceFieldRef"`
	// Optional: mode bits used to set permissions on this file, must be an octal value
	// between 0000 and 0777 or a decimal value between 0 and 511.
	// YAML accepts both octal and decimal values, JSON requires decimal values for mode bits.
	// If not specified, the volume defaultMode will be used.
	// This might be in conflict with other options that affect the file
	// mode, like fsGroup, and the result can be other mode bits set.
	// +optional
	Mode *int32 `json:"mode,omitempty" protobuf:"varint,4,opt,name=mode"`
}

// Represents downward API info for projecting into a projected volume.
// Note that this is identical to a downwardAPI volume source without the default
// mode.
type DownwardAPIProjection struct {
	// Items is a list of DownwardAPIVolume file
	// +optional
	Items []DownwardAPIVolumeFile `json:"items,omitempty" protobuf:"bytes,1,rep,name=items"`
}

// SecurityContext holds security configuration that will be applied to a container.
// Some fields are present in both SecurityContext and PodSecurityContext.  When both
// are set, the values in SecurityContext take precedence.
type SecurityContext struct {
	// The capabilities to add/drop when running containers.
	// Defaults to the default set of capabilities granted by the container runtime.
	// Note that this field cannot be set when spec.os.name is windows.
	// +optional
	Capabilities *Capabilities `json:"capabilities,omitempty" protobuf:"bytes,1,opt,name=capabilities"`
	// Run container in privileged mode.
	// Processes in privileged containers are essentially equivalent to root on the host.
	// Defaults to false.
	// Note that this field cannot be set when spec.os.name is windows.
	// +optional
	Privileged *bool `json:"privileged,omitempty" protobuf:"varint,2,opt,name=privileged"`
	// The SELinux context to be applied to the container.
	// If unspecified, the container runtime will allocate a random SELinux context for each
	// container.  May also be set in PodSecurityContext.  If set in both SecurityContext and
	// PodSecurityContext, the value specified in SecurityContext takes precedence.
	// Note that this field cannot be set when spec.os.name is windows.
	// +optional
	SELinuxOptions *SELinuxOptions `json:"seLinuxOptions,omitempty" protobuf:"bytes,3,opt,name=seLinuxOptions"`
	// The Windows specific settings applied to all containers.
	// If unspecified, the options from the PodSecurityContext will be used.
	// If set in both SecurityContext and PodSecurityContext, the value specified in SecurityContext takes precedence.
	// Note that this field cannot be set when spec.os.name is linux.
	// +optional
	WindowsOptions *WindowsSecurityContextOptions `json:"windowsOptions,omitempty" protobuf:"bytes,10,opt,name=windowsOptions"`
	// The UID to run the entrypoint of the container process.
	// Defaults to user specified in image metadata if unspecified.
	// May also be set in PodSecurityContext.  If set in both SecurityContext and
	// PodSecurityContext, the value specified in SecurityContext takes precedence.
	// Note that this field cannot be set when spec.os.name is windows.
	// +optional
	RunAsUser *int64 `json:"runAsUser,omitempty" protobuf:"varint,4,opt,name=runAsUser"`
	// The GID to run the entrypoint of the container process.
	// Uses runtime default if unset.
	// May also be set in PodSecurityContext.  If set in both SecurityContext and
	// PodSecurityContext, the value specified in SecurityContext takes precedence.
	// Note that this field cannot be set when spec.os.name is windows.
	// +optional
	RunAsGroup *int64 `json:"runAsGroup,omitempty" protobuf:"varint,8,opt,name=runAsGroup"`
	// Indicates that the container must run as a non-root user.
	// If true, the Kubelet will validate the image at runtime to ensure that it
	// does not run as UID 0 (root) and fail to start the container if it does.
	// If unset or false, no such validation will be performed.
	// May also be set in PodSecurityContext.  If set in both SecurityContext and
	// PodSecurityContext, the value specified in SecurityContext takes precedence.
	// +optional
	RunAsNonRoot *bool `json:"runAsNonRoot,omitempty" protobuf:"varint,5,opt,name=runAsNonRoot"`
	// Whether this container has a read-only root filesystem.
	// Default is false.
	// Note that this field cannot be set when spec.os.name is windows.
	// +optional
	ReadOnlyRootFilesystem *bool `json:"readOnlyRootFilesystem,omitempty" protobuf:"varint,6,opt,name=readOnlyRootFilesystem"`
	// AllowPrivilegeEscalation controls whether a process can gain more
	// privileges than its parent process. This bool directly controls if
	// the no_new_privs flag will be set on the container process.
	// AllowPrivilegeEscalation is true always when the container is:
	// 1) run as Privileged
	// 2) has CAP_SYS_ADMIN
	// Note that this field cannot be set when spec.os.name is windows.
	// +optional
	AllowPrivilegeEscalation *bool `json:"allowPrivilegeEscalation,omitempty" protobuf:"varint,7,opt,name=allowPrivilegeEscalation"`
	// procMount denotes the type of proc mount to use for the containers.
	// The default is DefaultProcMount which uses the container runtime defaults for
	// readonly paths and masked paths.
	// This requires the ProcMountType feature flag to be enabled.
	// Note that this field cannot be set when spec.os.name is windows.
	// +optional
	ProcMount *ProcMountType `json:"procMount,omitempty" protobuf:"bytes,9,opt,name=procMount"`
	// The seccomp options to use by this container. If seccomp options are
	// provided at both the pod & container level, the container options
	// override the pod options.
	// Note that this field cannot be set when spec.os.name is windows.
	// +optional
	SeccompProfile *SeccompProfile `json:"seccompProfile,omitempty" protobuf:"bytes,11,opt,name=seccompProfile"`
}

// +enum
type ProcMountType string

const (
	// DefaultProcMount uses the container runtime defaults for readonly and masked
	// paths for /proc.  Most container runtimes mask certain paths in /proc to avoid
	// accidental security exposure of special devices or information.
	DefaultProcMount ProcMountType = "Default"

	// UnmaskedProcMount bypasses the default masking behavior of the container
	// runtime and ensures the newly created /proc the container stays in tact with
	// no modifications.
	UnmaskedProcMount ProcMountType = "Unmasked"
)

// SELinuxOptions are the labels to be applied to the container
type SELinuxOptions struct {
	// User is a SELinux user label that applies to the container.
	// +optional
	User string `json:"user,omitempty" protobuf:"bytes,1,opt,name=user"`
	// Role is a SELinux role label that applies to the container.
	// +optional
	Role string `json:"role,omitempty" protobuf:"bytes,2,opt,name=role"`
	// Type is a SELinux type label that applies to the container.
	// +optional
	Type string `json:"type,omitempty" protobuf:"bytes,3,opt,name=type"`
	// Level is SELinux level label that applies to the container.
	// +optional
	Level string `json:"level,omitempty" protobuf:"bytes,4,opt,name=level"`
}

// WindowsSecurityContextOptions contain Windows-specific options and credentials.
type WindowsSecurityContextOptions struct {
	// GMSACredentialSpecName is the name of the GMSA credential spec to use.
	// +optional
	GMSACredentialSpecName *string `json:"gmsaCredentialSpecName,omitempty" protobuf:"bytes,1,opt,name=gmsaCredentialSpecName"`

	// GMSACredentialSpec is where the GMSA admission webhook
	// (https://github.com/kubernetes-sigs/windows-gmsa) inlines the contents of the
	// GMSA credential spec named by the GMSACredentialSpecName field.
	// +optional
	GMSACredentialSpec *string `json:"gmsaCredentialSpec,omitempty" protobuf:"bytes,2,opt,name=gmsaCredentialSpec"`

	// The UserName in Windows to run the entrypoint of the container process.
	// Defaults to the user specified in image metadata if unspecified.
	// May also be set in PodSecurityContext. If set in both SecurityContext and
	// PodSecurityContext, the value specified in SecurityContext takes precedence.
	// +optional
	RunAsUserName *string `json:"runAsUserName,omitempty" protobuf:"bytes,3,opt,name=runAsUserName"`

	// HostProcess determines if a container should be run as a 'Host Process' container.
	// This field is alpha-level and will only be honored by components that enable the
	// WindowsHostProcessContainers feature flag. Setting this field without the feature
	// flag will result in errors when validating the Pod. All of a Pod's containers must
	// have the same effective HostProcess value (it is not allowed to have a mix of HostProcess
	// containers and non-HostProcess containers).  In addition, if HostProcess is true
	// then HostNetwork must also be set to true.
	// +optional
	HostProcess *bool `json:"hostProcess,omitempty" protobuf:"bytes,4,opt,name=hostProcess"`
}

// +k8s:deepcopy-gen:interfaces=k8s.io/apimachinery/pkg/runtime.Object

// RangeAllocation is not a public type.
type RangeAllocation struct {
	metav1.TypeMeta `json:",inline"`
	// Standard object's metadata.
	// More info: https://git.k8s.io/community/contributors/devel/sig-architecture/api-conventions.md#metadata
	// +optional
	metav1.ObjectMeta `json:"metadata,omitempty" protobuf:"bytes,1,opt,name=metadata"`

	// Range is string that identifies the range represented by 'data'.
	Range string `json:"range" protobuf:"bytes,2,opt,name=range"`
	// Data is a bit array containing all allocated addresses in the previous segment.
	Data []byte `json:"data" protobuf:"bytes,3,opt,name=data"`
}

const (
	// DefaultSchedulerName defines the name of default scheduler.
	DefaultSchedulerName = "default-scheduler"

	// RequiredDuringScheduling affinity is not symmetric, but there is an implicit PreferredDuringScheduling affinity rule
	// corresponding to every RequiredDuringScheduling affinity rule.
	// When the --hard-pod-affinity-weight scheduler flag is not specified,
	// DefaultHardPodAffinityWeight defines the weight of the implicit PreferredDuringScheduling affinity rule.
	DefaultHardPodAffinitySymmetricWeight int32 = 1
)

// Sysctl defines a kernel parameter to be set
type Sysctl struct {
	// Name of a property to set
	Name string `json:"name" protobuf:"bytes,1,opt,name=name"`
	// Value of a property to set
	Value string `json:"value" protobuf:"bytes,2,opt,name=value"`
}

// NodeResources is an object for conveying resource information about a node.
// see https://kubernetes.io/docs/concepts/architecture/nodes/#capacity for more details.
type NodeResources struct {
	// Capacity represents the available resources of a node
	Capacity ResourceList `protobuf:"bytes,1,rep,name=capacity,casttype=ResourceList,castkey=ResourceName"`
}

const (
	// Enable stdin for remote command execution
	ExecStdinParam = "input"
	// Enable stdout for remote command execution
	ExecStdoutParam = "output"
	// Enable stderr for remote command execution
	ExecStderrParam = "error"
	// Enable TTY for remote command execution
	ExecTTYParam = "tty"
	// Command to run for remote command execution
	ExecCommandParam = "command"

	// Name of header that specifies stream type
	StreamType = "streamType"
	// Value for streamType header for stdin stream
	StreamTypeStdin = "stdin"
	// Value for streamType header for stdout stream
	StreamTypeStdout = "stdout"
	// Value for streamType header for stderr stream
	StreamTypeStderr = "stderr"
	// Value for streamType header for data stream
	StreamTypeData = "data"
	// Value for streamType header for error stream
	StreamTypeError = "error"
	// Value for streamType header for terminal resize stream
	StreamTypeResize = "resize"

	// Name of header that specifies the port being forwarded
	PortHeader = "port"
	// Name of header that specifies a request ID used to associate the error
	// and data streams for a single forwarded connection
	PortForwardRequestIDHeader = "requestID"
)

// PortStatus represents the error condition of a service port

type PortStatus struct {
	// Port is the port number of the service port of which status is recorded here
	Port int32 `json:"port" protobuf:"varint,1,opt,name=port"`
	// Protocol is the protocol of the service port of which status is recorded here
	// The supported values are: "TCP", "UDP", "SCTP"
	Protocol Protocol `json:"protocol" protobuf:"bytes,2,opt,name=protocol,casttype=Protocol"`
	// Error is to record the problem with the service port
	// The format of the error shall comply with the following rules:
	// - built-in error values shall be specified in this file and those shall use
	//   CamelCase names
	// - cloud provider specific error values must have names that comply with the
	//   format foo.example.com/CamelCase.
	// ---
	// The regex it matches is (dns1123SubdomainFmt/)?(qualifiedNameFmt)
	// +optional
	// +kubebuilder:validation:Required
	// +kubebuilder:validation:Pattern=`^([a-z0-9]([-a-z0-9]*[a-z0-9])?(\.[a-z0-9]([-a-z0-9]*[a-z0-9])?)*/)?(([A-Za-z0-9][-A-Za-z0-9_.]*)?[A-Za-z0-9])$`
	// +kubebuilder:validation:MaxLength=316
	Error *string `json:"error,omitempty" protobuf:"bytes,3,opt,name=error"`
}<|MERGE_RESOLUTION|>--- conflicted
+++ resolved
@@ -154,11 +154,7 @@
 	// csi (Container Storage Interface) represents ephemeral storage that is handled by certain external CSI drivers (Beta feature).
 	// +optional
 	CSI *CSIVolumeSource `json:"csi,omitempty" protobuf:"bytes,28,opt,name=csi"`
-<<<<<<< HEAD
-	// Ephemeral represents a volume that is handled by a cluster storage driver.
-=======
 	// ephemeral represents a volume that is handled by a cluster storage driver.
->>>>>>> 955f49cb
 	// The volume's lifecycle is tied to the pod that defines it - it will be created before the pod starts,
 	// and deleted when the pod is removed.
 	//
@@ -507,11 +503,7 @@
 	// the same contents as the DataSourceRef field.
 	// +optional
 	DataSource *TypedLocalObjectReference `json:"dataSource,omitempty" protobuf:"bytes,7,opt,name=dataSource"`
-<<<<<<< HEAD
-	// Specifies the object from which to populate the volume with data, if a non-empty
-=======
 	// dataSourceRef specifies the object from which to populate the volume with data, if a non-empty
->>>>>>> 955f49cb
 	// volume is desired. This may be any local object from a non-empty API group (non
 	// core object) or a PersistentVolumeClaim object.
 	// When this field is specified, volume binding will only succeed if the type of
@@ -527,11 +519,7 @@
 	// * While DataSource ignores disallowed values (dropping them), DataSourceRef
 	//   preserves all values, and generates an error if a disallowed value is
 	//   specified.
-<<<<<<< HEAD
-	// (Alpha) Using this field requires the AnyVolumeDataSource feature gate to be enabled.
-=======
 	// (Beta) Using this field requires the AnyVolumeDataSource feature gate to be enabled.
->>>>>>> 955f49cb
 	// +optional
 	DataSourceRef *TypedLocalObjectReference `json:"dataSourceRef,omitempty" protobuf:"bytes,8,opt,name=dataSourceRef"`
 }
@@ -2917,11 +2905,7 @@
 	// namespaces specifies a static list of namespace names that the term applies to.
 	// The term is applied to the union of the namespaces listed in this field
 	// and the ones selected by namespaceSelector.
-<<<<<<< HEAD
-	// null or empty namespaces list and null namespaceSelector means "this pod's namespace"
-=======
 	// null or empty namespaces list and null namespaceSelector means "this pod's namespace".
->>>>>>> 955f49cb
 	// +optional
 	Namespaces []string `json:"namespaces,omitempty" protobuf:"bytes,2,rep,name=namespaces"`
 	// This pod should be co-located (affinity) or not co-located (anti-affinity) with the pods matching
@@ -2935,10 +2919,6 @@
 	// and the ones listed in the namespaces field.
 	// null selector and null or empty namespaces list means "this pod's namespace".
 	// An empty selector ({}) matches all namespaces.
-<<<<<<< HEAD
-	// This field is beta-level and is only honored when PodAffinityNamespaceSelector feature is enabled.
-=======
->>>>>>> 955f49cb
 	// +optional
 	NamespaceSelector *metav1.LabelSelector `json:"namespaceSelector,omitempty" protobuf:"bytes,4,opt,name=namespaceSelector"`
 }
@@ -3253,10 +3233,6 @@
 	// If unset or empty, the "legacy" RuntimeClass will be used, which is an implicit class with an
 	// empty definition that uses the default runtime handler.
 	// More info: https://git.k8s.io/enhancements/keps/sig-node/585-runtime-class
-<<<<<<< HEAD
-	// This is a beta feature as of Kubernetes v1.14.
-=======
->>>>>>> 955f49cb
 	// +optional
 	RuntimeClassName *string `json:"runtimeClassName,omitempty" protobuf:"bytes,29,opt,name=runtimeClassName"`
 	// EnableServiceLinks indicates whether information about services should be injected into pod's
@@ -3276,10 +3252,6 @@
 	// set. If RuntimeClass is configured and selected in the PodSpec, Overhead will be set to the value
 	// defined in the corresponding RuntimeClass, otherwise it will remain unset and treated as zero.
 	// More info: https://git.k8s.io/enhancements/keps/sig-node/688-pod-overhead/README.md
-<<<<<<< HEAD
-	// This field is beta-level as of Kubernetes v1.18, and is only honored by servers that enable the PodOverhead feature.
-=======
->>>>>>> 955f49cb
 	// +optional
 	Overhead ResourceList `json:"overhead,omitempty" protobuf:"bytes,32,opt,name=overhead"`
 	// TopologySpreadConstraints describes how a group of pods ought to spread across topology
@@ -4201,10 +4173,7 @@
 
 // ServiceInternalTrafficPolicyType describes the type of traffic routing for
 // internal traffic
-<<<<<<< HEAD
-=======
 // +enum
->>>>>>> 955f49cb
 type ServiceInternalTrafficPolicyType string
 
 const (
@@ -4519,11 +4488,6 @@
 	// value), those requests will be respected, regardless of this field.
 	// This field may only be set for services with type LoadBalancer and will
 	// be cleared if the type is changed to any other type.
-<<<<<<< HEAD
-	// This field is beta-level and is only honored by servers that enable the ServiceLBNodePortControl feature.
-	// +featureGate=ServiceLBNodePortControl
-=======
->>>>>>> 955f49cb
 	// +optional
 	AllocateLoadBalancerNodePorts *bool `json:"allocateLoadBalancerNodePorts,omitempty" protobuf:"bytes,20,opt,name=allocateLoadBalancerNodePorts"`
 
@@ -4850,13 +4814,7 @@
 	// +optional
 	Taints []Taint `json:"taints,omitempty" protobuf:"bytes,5,opt,name=taints"`
 
-<<<<<<< HEAD
-	// Deprecated. If specified, the source of the node's configuration.
-	// The DynamicKubeletConfig feature gate must be enabled for the Kubelet to use this field.
-	// This field is deprecated as of 1.22: https://git.k8s.io/enhancements/keps/sig-node/281-dynamic-kubelet-configuration
-=======
 	// Deprecated: Previously used to specify the source of the node's configuration for the DynamicKubeletConfig feature. This feature is removed from Kubelets as of 1.24 and will be fully removed in 1.26.
->>>>>>> 955f49cb
 	// +optional
 	ConfigSource *NodeConfigSource `json:"configSource,omitempty" protobuf:"bytes,6,opt,name=configSource"`
 
@@ -5957,10 +5915,6 @@
 	// Match all pod objects that have priority class mentioned
 	ResourceQuotaScopePriorityClass ResourceQuotaScope = "PriorityClass"
 	// Match all pod objects that have cross-namespace pod (anti)affinity mentioned.
-<<<<<<< HEAD
-	// This is a beta feature enabled by the PodAffinityNamespaceSelector feature flag.
-=======
->>>>>>> 955f49cb
 	ResourceQuotaScopeCrossNamespacePodAffinity ResourceQuotaScope = "CrossNamespacePodAffinity"
 )
 
