/*
Copyright 2018 The Kubernetes Authors.

Licensed under the Apache License, Version 2.0 (the "License");
you may not use this file except in compliance with the License.
You may obtain a copy of the License at

    http://www.apache.org/licenses/LICENSE-2.0

Unless required by applicable law or agreed to in writing, software
distributed under the License is distributed on an "AS IS" BASIS,
WITHOUT WARRANTIES OR CONDITIONS OF ANY KIND, either express or implied.
See the License for the specific language governing permissions and
limitations under the License.
*/

package exec

import (
	"bytes"
	"crypto/tls"
	"crypto/x509"
	"errors"
	"fmt"
	"io"
	"net"
	"net/http"
	"os"
	"os/exec"
	"reflect"
	"strings"
	"sync"
	"time"

	"github.com/davecgh/go-spew/spew"
	"golang.org/x/term"

	"k8s.io/apimachinery/pkg/runtime"
	"k8s.io/apimachinery/pkg/runtime/schema"
	"k8s.io/apimachinery/pkg/runtime/serializer"
<<<<<<< HEAD
	"k8s.io/apimachinery/pkg/util/clock"
	"k8s.io/client-go/pkg/apis/clientauthentication"
	"k8s.io/client-go/pkg/apis/clientauthentication/install"
	clientauthenticationv1 "k8s.io/client-go/pkg/apis/clientauthentication/v1"
	clientauthenticationv1alpha1 "k8s.io/client-go/pkg/apis/clientauthentication/v1alpha1"
=======
	utilnet "k8s.io/apimachinery/pkg/util/net"
	"k8s.io/client-go/pkg/apis/clientauthentication"
	"k8s.io/client-go/pkg/apis/clientauthentication/install"
	clientauthenticationv1 "k8s.io/client-go/pkg/apis/clientauthentication/v1"
>>>>>>> 955f49cb
	clientauthenticationv1beta1 "k8s.io/client-go/pkg/apis/clientauthentication/v1beta1"
	"k8s.io/client-go/tools/clientcmd/api"
	"k8s.io/client-go/tools/metrics"
	"k8s.io/client-go/transport"
	"k8s.io/client-go/util/connrotation"
	"k8s.io/klog/v2"
	"k8s.io/utils/clock"
)

const execInfoEnv = "KUBERNETES_EXEC_INFO"
const installHintVerboseHelp = `

It looks like you are trying to use a client-go credential plugin that is not installed.

To learn more about this feature, consult the documentation available at:
      https://kubernetes.io/docs/reference/access-authn-authz/authentication/#client-go-credential-plugins`

var scheme = runtime.NewScheme()
var codecs = serializer.NewCodecFactory(scheme)

func init() {
	install.Install(scheme)
}

var (
	// Since transports can be constantly re-initialized by programs like kubectl,
	// keep a cache of initialized authenticators keyed by a hash of their config.
	globalCache = newCache()
	// The list of API versions we accept.
	apiVersions = map[string]schema.GroupVersion{
<<<<<<< HEAD
		clientauthenticationv1alpha1.SchemeGroupVersion.String(): clientauthenticationv1alpha1.SchemeGroupVersion,
		clientauthenticationv1beta1.SchemeGroupVersion.String():  clientauthenticationv1beta1.SchemeGroupVersion,
		clientauthenticationv1.SchemeGroupVersion.String():       clientauthenticationv1.SchemeGroupVersion,
=======
		clientauthenticationv1beta1.SchemeGroupVersion.String(): clientauthenticationv1beta1.SchemeGroupVersion,
		clientauthenticationv1.SchemeGroupVersion.String():      clientauthenticationv1.SchemeGroupVersion,
>>>>>>> 955f49cb
	}
)

func newCache() *cache {
	return &cache{m: make(map[string]*Authenticator)}
}

var spewConfig = &spew.ConfigState{DisableMethods: true, Indent: " "}

func cacheKey(conf *api.ExecConfig, cluster *clientauthentication.Cluster) string {
	key := struct {
		conf    *api.ExecConfig
		cluster *clientauthentication.Cluster
	}{
		conf:    conf,
		cluster: cluster,
	}
	return spewConfig.Sprint(key)
}

type cache struct {
	mu sync.Mutex
	m  map[string]*Authenticator
}

func (c *cache) get(s string) (*Authenticator, bool) {
	c.mu.Lock()
	defer c.mu.Unlock()
	a, ok := c.m[s]
	return a, ok
}

// put inserts an authenticator into the cache. If an authenticator is already
// associated with the key, the first one is returned instead.
func (c *cache) put(s string, a *Authenticator) *Authenticator {
	c.mu.Lock()
	defer c.mu.Unlock()
	existing, ok := c.m[s]
	if ok {
		return existing
	}
	c.m[s] = a
	return a
}

// sometimes rate limits how often a function f() is called. Specifically, Do()
// will run the provided function f() up to threshold times every interval
// duration.
type sometimes struct {
	threshold int
	interval  time.Duration

	clock clock.Clock
	mu    sync.Mutex

	count  int       // times we have called f() in this window
	window time.Time // beginning of current window of length interval
}

func (s *sometimes) Do(f func()) {
	s.mu.Lock()
	defer s.mu.Unlock()

	now := s.clock.Now()
	if s.window.IsZero() {
		s.window = now
	}

	// If we are no longer in our saved time window, then we get to reset our run
	// count back to 0 and start increasing towards the threshold again.
	if inWindow := now.Sub(s.window) < s.interval; !inWindow {
		s.window = now
		s.count = 0
	}

	// If we have not run the function more than threshold times in this current
	// time window, we get to run it now!
	if underThreshold := s.count < s.threshold; underThreshold {
		s.count++
		f()
	}
}

// GetAuthenticator returns an exec-based plugin for providing client credentials.
func GetAuthenticator(config *api.ExecConfig, cluster *clientauthentication.Cluster) (*Authenticator, error) {
	return newAuthenticator(globalCache, term.IsTerminal, config, cluster)
}

func newAuthenticator(c *cache, isTerminalFunc func(int) bool, config *api.ExecConfig, cluster *clientauthentication.Cluster) (*Authenticator, error) {
	key := cacheKey(config, cluster)
	if a, ok := c.get(key); ok {
		return a, nil
	}

	gv, ok := apiVersions[config.APIVersion]
	if !ok {
		return nil, fmt.Errorf("exec plugin: invalid apiVersion %q", config.APIVersion)
	}

	connTracker := connrotation.NewConnectionTracker()
	defaultDialer := connrotation.NewDialerWithTracker(
		(&net.Dialer{Timeout: 30 * time.Second, KeepAlive: 30 * time.Second}).DialContext,
		connTracker,
	)

	a := &Authenticator{
		cmd:                config.Command,
		args:               config.Args,
		group:              gv,
		cluster:            cluster,
		provideClusterInfo: config.ProvideClusterInfo,

		installHint: config.InstallHint,
		sometimes: &sometimes{
			threshold: 10,
			interval:  time.Hour,
			clock:     clock.RealClock{},
		},

		stdin:           os.Stdin,
		stderr:          os.Stderr,
		interactiveFunc: func() (bool, error) { return isInteractive(isTerminalFunc, config) },
		now:             time.Now,
		environ:         os.Environ,

		defaultDialer: defaultDialer,
		connTracker:   connTracker,
	}

	for _, env := range config.Env {
		a.env = append(a.env, env.Name+"="+env.Value)
	}

	return c.put(key, a), nil
}

func isInteractive(isTerminalFunc func(int) bool, config *api.ExecConfig) (bool, error) {
	var shouldBeInteractive bool
	switch config.InteractiveMode {
	case api.NeverExecInteractiveMode:
		shouldBeInteractive = false
	case api.IfAvailableExecInteractiveMode:
		shouldBeInteractive = !config.StdinUnavailable && isTerminalFunc(int(os.Stdin.Fd()))
	case api.AlwaysExecInteractiveMode:
		if !isTerminalFunc(int(os.Stdin.Fd())) {
			return false, errors.New("standard input is not a terminal")
		}
		if config.StdinUnavailable {
			suffix := ""
			if len(config.StdinUnavailableMessage) > 0 {
				// only print extra ": <message>" if the user actually specified a message
				suffix = fmt.Sprintf(": %s", config.StdinUnavailableMessage)
			}
			return false, fmt.Errorf("standard input is unavailable%s", suffix)
		}
		shouldBeInteractive = true
	default:
		return false, fmt.Errorf("unknown interactiveMode: %q", config.InteractiveMode)
	}

	return shouldBeInteractive, nil
}

// Authenticator is a client credential provider that rotates credentials by executing a plugin.
// The plugin input and output are defined by the API group client.authentication.k8s.io.
type Authenticator struct {
	// Set by the config
	cmd                string
	args               []string
	group              schema.GroupVersion
	env                []string
	cluster            *clientauthentication.Cluster
	provideClusterInfo bool

	// Used to avoid log spew by rate limiting install hint printing. We didn't do
	// this by interval based rate limiting alone since that way may have prevented
	// the install hint from showing up for kubectl users.
	sometimes   *sometimes
	installHint string

	// Stubbable for testing
	stdin           io.Reader
	stderr          io.Writer
	interactiveFunc func() (bool, error)
	now             func() time.Time
	environ         func() []string

	// defaultDialer is used for clients which don't specify a custom dialer
	defaultDialer *connrotation.Dialer
	// connTracker tracks all connections opened that we need to close when rotating a client certificate
	connTracker *connrotation.ConnectionTracker

	// Cached results.
	//
	// The mutex also guards calling the plugin. Since the plugin could be
	// interactive we want to make sure it's only called once.
	mu          sync.Mutex
	cachedCreds *credentials
	exp         time.Time
}

type credentials struct {
	token string           `datapolicy:"token"`
	cert  *tls.Certificate `datapolicy:"secret-key"`
}

// UpdateTransportConfig updates the transport.Config to use credentials
// returned by the plugin.
func (a *Authenticator) UpdateTransportConfig(c *transport.Config) error {
	// If a bearer token is present in the request - avoid the GetCert callback when
	// setting up the transport, as that triggers the exec action if the server is
	// also configured to allow client certificates for authentication. For requests
	// like "kubectl get --token (token) pods" we should assume the intention is to
	// use the provided token for authentication. The same can be said for when the
<<<<<<< HEAD
	// user specifies basic auth.
	if c.HasTokenAuth() || c.HasBasicAuth() {
=======
	// user specifies basic auth or cert auth.
	if c.HasTokenAuth() || c.HasBasicAuth() || c.HasCertAuth() {
>>>>>>> 955f49cb
		return nil
	}

	c.Wrap(func(rt http.RoundTripper) http.RoundTripper {
		return &roundTripper{a, rt}
	})

	if c.HasCertCallback() {
		return errors.New("can't add TLS certificate callback: transport.Config.TLS.GetCert already set")
	}
	c.TLS.GetCert = a.cert

	var d *connrotation.Dialer
	if c.Dial != nil {
		// if c has a custom dialer, we have to wrap it
		d = connrotation.NewDialerWithTracker(c.Dial, a.connTracker)
	} else {
		d = a.defaultDialer
	}

	c.Dial = d.DialContext

	return nil
}

var _ utilnet.RoundTripperWrapper = &roundTripper{}

type roundTripper struct {
	a    *Authenticator
	base http.RoundTripper
}

func (r *roundTripper) WrappedRoundTripper() http.RoundTripper {
	return r.base
}

func (r *roundTripper) RoundTrip(req *http.Request) (*http.Response, error) {
	// If a user has already set credentials, use that. This makes commands like
	// "kubectl get --token (token) pods" work.
	if req.Header.Get("Authorization") != "" {
		return r.base.RoundTrip(req)
	}

	creds, err := r.a.getCreds()
	if err != nil {
		return nil, fmt.Errorf("getting credentials: %v", err)
	}
	if creds.token != "" {
		req.Header.Set("Authorization", "Bearer "+creds.token)
	}

	res, err := r.base.RoundTrip(req)
	if err != nil {
		return nil, err
	}
	if res.StatusCode == http.StatusUnauthorized {
		if err := r.a.maybeRefreshCreds(creds); err != nil {
			klog.Errorf("refreshing credentials: %v", err)
		}
	}
	return res, nil
}

func (a *Authenticator) credsExpired() bool {
	if a.exp.IsZero() {
		return false
	}
	return a.now().After(a.exp)
}

func (a *Authenticator) cert() (*tls.Certificate, error) {
	creds, err := a.getCreds()
	if err != nil {
		return nil, err
	}
	return creds.cert, nil
}

func (a *Authenticator) getCreds() (*credentials, error) {
	a.mu.Lock()
	defer a.mu.Unlock()

	if a.cachedCreds != nil && !a.credsExpired() {
		return a.cachedCreds, nil
	}

	if err := a.refreshCredsLocked(); err != nil {
		return nil, err
	}

	return a.cachedCreds, nil
}

// maybeRefreshCreds executes the plugin to force a rotation of the
// credentials, unless they were rotated already.
func (a *Authenticator) maybeRefreshCreds(creds *credentials) error {
	a.mu.Lock()
	defer a.mu.Unlock()

	// Since we're not making a new pointer to a.cachedCreds in getCreds, no
	// need to do deep comparison.
	if creds != a.cachedCreds {
		// Credentials already rotated.
		return nil
	}

	return a.refreshCredsLocked()
}

// refreshCredsLocked executes the plugin and reads the credentials from
// stdout. It must be called while holding the Authenticator's mutex.
<<<<<<< HEAD
func (a *Authenticator) refreshCredsLocked(r *clientauthentication.Response) error {
=======
func (a *Authenticator) refreshCredsLocked() error {
>>>>>>> 955f49cb
	interactive, err := a.interactiveFunc()
	if err != nil {
		return fmt.Errorf("exec plugin cannot support interactive mode: %w", err)
	}

	cred := &clientauthentication.ExecCredential{
		Spec: clientauthentication.ExecCredentialSpec{
<<<<<<< HEAD
			Response:    r,
=======
>>>>>>> 955f49cb
			Interactive: interactive,
		},
	}
	if a.provideClusterInfo {
		cred.Spec.Cluster = a.cluster
	}

	env := append(a.environ(), a.env...)
	data, err := runtime.Encode(codecs.LegacyCodec(a.group), cred)
	if err != nil {
		return fmt.Errorf("encode ExecCredentials: %v", err)
	}
	env = append(env, fmt.Sprintf("%s=%s", execInfoEnv, data))

	stdout := &bytes.Buffer{}
	cmd := exec.Command(a.cmd, a.args...)
	cmd.Env = env
	cmd.Stderr = a.stderr
	cmd.Stdout = stdout
	if interactive {
		cmd.Stdin = a.stdin
	}

	err = cmd.Run()
	incrementCallsMetric(err)
	if err != nil {
		return a.wrapCmdRunErrorLocked(err)
	}

	_, gvk, err := codecs.UniversalDecoder(a.group).Decode(stdout.Bytes(), nil, cred)
	if err != nil {
		return fmt.Errorf("decoding stdout: %v", err)
	}
	if gvk.Group != a.group.Group || gvk.Version != a.group.Version {
		return fmt.Errorf("exec plugin is configured to use API version %s, plugin returned version %s",
			a.group, schema.GroupVersion{Group: gvk.Group, Version: gvk.Version})
	}

	if cred.Status == nil {
		return fmt.Errorf("exec plugin didn't return a status field")
	}
	if cred.Status.Token == "" && cred.Status.ClientCertificateData == "" && cred.Status.ClientKeyData == "" {
		return fmt.Errorf("exec plugin didn't return a token or cert/key pair")
	}
	if (cred.Status.ClientCertificateData == "") != (cred.Status.ClientKeyData == "") {
		return fmt.Errorf("exec plugin returned only certificate or key, not both")
	}

	if cred.Status.ExpirationTimestamp != nil {
		a.exp = cred.Status.ExpirationTimestamp.Time
	} else {
		a.exp = time.Time{}
	}

	newCreds := &credentials{
		token: cred.Status.Token,
	}
	if cred.Status.ClientKeyData != "" && cred.Status.ClientCertificateData != "" {
		cert, err := tls.X509KeyPair([]byte(cred.Status.ClientCertificateData), []byte(cred.Status.ClientKeyData))
		if err != nil {
			return fmt.Errorf("failed parsing client key/certificate: %v", err)
		}

		// Leaf is initialized to be nil:
		//  https://golang.org/pkg/crypto/tls/#X509KeyPair
		// Leaf certificate is the first certificate:
		//  https://golang.org/pkg/crypto/tls/#Certificate
		// Populating leaf is useful for quickly accessing the underlying x509
		// certificate values.
		cert.Leaf, err = x509.ParseCertificate(cert.Certificate[0])
		if err != nil {
			return fmt.Errorf("failed parsing client leaf certificate: %v", err)
		}
		newCreds.cert = &cert
	}

	oldCreds := a.cachedCreds
	a.cachedCreds = newCreds
	// Only close all connections when TLS cert rotates. Token rotation doesn't
	// need the extra noise.
	if oldCreds != nil && !reflect.DeepEqual(oldCreds.cert, a.cachedCreds.cert) {
		// Can be nil if the exec auth plugin only returned token auth.
		if oldCreds.cert != nil && oldCreds.cert.Leaf != nil {
			metrics.ClientCertRotationAge.Observe(time.Since(oldCreds.cert.Leaf.NotBefore))
		}
		a.connTracker.CloseAll()
	}

	expiry := time.Time{}
	if a.cachedCreds.cert != nil && a.cachedCreds.cert.Leaf != nil {
		expiry = a.cachedCreds.cert.Leaf.NotAfter
	}
	expirationMetrics.set(a, expiry)
	return nil
}

// wrapCmdRunErrorLocked pulls out the code to construct a helpful error message
// for when the exec plugin's binary fails to Run().
//
// It must be called while holding the Authenticator's mutex.
func (a *Authenticator) wrapCmdRunErrorLocked(err error) error {
	switch err.(type) {
	case *exec.Error: // Binary does not exist (see exec.Error).
		builder := strings.Builder{}
		fmt.Fprintf(&builder, "exec: executable %s not found", a.cmd)

		a.sometimes.Do(func() {
			fmt.Fprint(&builder, installHintVerboseHelp)
			if a.installHint != "" {
				fmt.Fprintf(&builder, "\n\n%s", a.installHint)
			}
		})

		return errors.New(builder.String())

	case *exec.ExitError: // Binary execution failed (see exec.Cmd.Run()).
		e := err.(*exec.ExitError)
		return fmt.Errorf(
			"exec: executable %s failed with exit code %d",
			a.cmd,
			e.ProcessState.ExitCode(),
		)

	default:
		return fmt.Errorf("exec: %v", err)
	}
}<|MERGE_RESOLUTION|>--- conflicted
+++ resolved
@@ -38,18 +38,10 @@
 	"k8s.io/apimachinery/pkg/runtime"
 	"k8s.io/apimachinery/pkg/runtime/schema"
 	"k8s.io/apimachinery/pkg/runtime/serializer"
-<<<<<<< HEAD
-	"k8s.io/apimachinery/pkg/util/clock"
-	"k8s.io/client-go/pkg/apis/clientauthentication"
-	"k8s.io/client-go/pkg/apis/clientauthentication/install"
-	clientauthenticationv1 "k8s.io/client-go/pkg/apis/clientauthentication/v1"
-	clientauthenticationv1alpha1 "k8s.io/client-go/pkg/apis/clientauthentication/v1alpha1"
-=======
 	utilnet "k8s.io/apimachinery/pkg/util/net"
 	"k8s.io/client-go/pkg/apis/clientauthentication"
 	"k8s.io/client-go/pkg/apis/clientauthentication/install"
 	clientauthenticationv1 "k8s.io/client-go/pkg/apis/clientauthentication/v1"
->>>>>>> 955f49cb
 	clientauthenticationv1beta1 "k8s.io/client-go/pkg/apis/clientauthentication/v1beta1"
 	"k8s.io/client-go/tools/clientcmd/api"
 	"k8s.io/client-go/tools/metrics"
@@ -80,14 +72,8 @@
 	globalCache = newCache()
 	// The list of API versions we accept.
 	apiVersions = map[string]schema.GroupVersion{
-<<<<<<< HEAD
-		clientauthenticationv1alpha1.SchemeGroupVersion.String(): clientauthenticationv1alpha1.SchemeGroupVersion,
-		clientauthenticationv1beta1.SchemeGroupVersion.String():  clientauthenticationv1beta1.SchemeGroupVersion,
-		clientauthenticationv1.SchemeGroupVersion.String():       clientauthenticationv1.SchemeGroupVersion,
-=======
 		clientauthenticationv1beta1.SchemeGroupVersion.String(): clientauthenticationv1beta1.SchemeGroupVersion,
 		clientauthenticationv1.SchemeGroupVersion.String():      clientauthenticationv1.SchemeGroupVersion,
->>>>>>> 955f49cb
 	}
 )
 
@@ -302,13 +288,8 @@
 	// also configured to allow client certificates for authentication. For requests
 	// like "kubectl get --token (token) pods" we should assume the intention is to
 	// use the provided token for authentication. The same can be said for when the
-<<<<<<< HEAD
-	// user specifies basic auth.
-	if c.HasTokenAuth() || c.HasBasicAuth() {
-=======
 	// user specifies basic auth or cert auth.
 	if c.HasTokenAuth() || c.HasBasicAuth() || c.HasCertAuth() {
->>>>>>> 955f49cb
 		return nil
 	}
 
@@ -420,11 +401,7 @@
 
 // refreshCredsLocked executes the plugin and reads the credentials from
 // stdout. It must be called while holding the Authenticator's mutex.
-<<<<<<< HEAD
-func (a *Authenticator) refreshCredsLocked(r *clientauthentication.Response) error {
-=======
 func (a *Authenticator) refreshCredsLocked() error {
->>>>>>> 955f49cb
 	interactive, err := a.interactiveFunc()
 	if err != nil {
 		return fmt.Errorf("exec plugin cannot support interactive mode: %w", err)
@@ -432,10 +409,6 @@
 
 	cred := &clientauthentication.ExecCredential{
 		Spec: clientauthentication.ExecCredentialSpec{
-<<<<<<< HEAD
-			Response:    r,
-=======
->>>>>>> 955f49cb
 			Interactive: interactive,
 		},
 	}
