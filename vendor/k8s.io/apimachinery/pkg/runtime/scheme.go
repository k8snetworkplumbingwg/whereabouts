--- conflicted
+++ resolved
@@ -107,31 +107,6 @@
 	return s
 }
 
-<<<<<<< HEAD
-// nameFunc returns the name of the type that we wish to use to determine when two types attempt
-// a conversion. Defaults to the go name of the type if the type is not registered.
-func (s *Scheme) nameFunc(t reflect.Type) string {
-	// find the preferred names for this type
-	gvks, ok := s.typeToGVK[t]
-	if !ok {
-		return t.Name()
-	}
-
-	for _, gvk := range gvks {
-		internalGV := gvk.GroupVersion()
-		internalGV.Version = APIVersionInternal // this is hacky and maybe should be passed in
-		internalGVK := internalGV.WithKind(gvk.Kind)
-
-		if internalType, exists := s.gvkToType[internalGVK]; exists {
-			return s.typeToGVK[internalType][0].Kind
-		}
-	}
-
-	return gvks[0].Kind
-}
-
-=======
->>>>>>> 955f49cb
 // Converter allows access to the converter for the scheme
 func (s *Scheme) Converter() *conversion.Converter {
 	return s.converter
