/*
Copyright 2014 The Kubernetes Authors.

Licensed under the Apache License, Version 2.0 (the "License");
you may not use this file except in compliance with the License.
You may obtain a copy of the License at

    http://www.apache.org/licenses/LICENSE-2.0

Unless required by applicable law or agreed to in writing, software
distributed under the License is distributed on an "AS IS" BASIS,
WITHOUT WARRANTIES OR CONDITIONS OF ANY KIND, either express or implied.
See the License for the specific language governing permissions and
limitations under the License.
*/

package labels

import (
	"fmt"
	"sort"
	"strconv"
	"strings"

	"github.com/google/go-cmp/cmp"
	"k8s.io/apimachinery/pkg/selection"
	"k8s.io/apimachinery/pkg/util/sets"
	"k8s.io/apimachinery/pkg/util/validation"
	"k8s.io/apimachinery/pkg/util/validation/field"
	"k8s.io/klog/v2"
	stringslices "k8s.io/utils/strings/slices"
)

var (
	unaryOperators = []string{
		string(selection.Exists), string(selection.DoesNotExist),
	}
	binaryOperators = []string{
		string(selection.In), string(selection.NotIn),
		string(selection.Equals), string(selection.DoubleEquals), string(selection.NotEquals),
		string(selection.GreaterThan), string(selection.LessThan),
	}
	validRequirementOperators = append(binaryOperators, unaryOperators...)
)

var (
	unaryOperators = []string{
		string(selection.Exists), string(selection.DoesNotExist),
	}
	binaryOperators = []string{
		string(selection.In), string(selection.NotIn),
		string(selection.Equals), string(selection.DoubleEquals), string(selection.NotEquals),
		string(selection.GreaterThan), string(selection.LessThan),
	}
	validRequirementOperators = append(binaryOperators, unaryOperators...)
)

// Requirements is AND of all requirements.
type Requirements []Requirement

// Selector represents a label selector.
type Selector interface {
	// Matches returns true if this selector matches the given set of labels.
	Matches(Labels) bool

	// Empty returns true if this selector does not restrict the selection space.
	Empty() bool

	// String returns a human readable string that represents this selector.
	String() string

	// Add adds requirements to the Selector
	Add(r ...Requirement) Selector

	// Requirements converts this interface into Requirements to expose
	// more detailed selection information.
	// If there are querying parameters, it will return converted requirements and selectable=true.
	// If this selector doesn't want to select anything, it will return selectable=false.
	Requirements() (requirements Requirements, selectable bool)

	// Make a deep copy of the selector.
	DeepCopySelector() Selector

	// RequiresExactMatch allows a caller to introspect whether a given selector
	// requires a single specific label to be set, and if so returns the value it
	// requires.
	RequiresExactMatch(label string) (value string, found bool)
}

// Everything returns a selector that matches all labels.
func Everything() Selector {
	return internalSelector{}
}

type nothingSelector struct{}

func (n nothingSelector) Matches(_ Labels) bool              { return false }
func (n nothingSelector) Empty() bool                        { return false }
func (n nothingSelector) String() string                     { return "" }
func (n nothingSelector) Add(_ ...Requirement) Selector      { return n }
func (n nothingSelector) Requirements() (Requirements, bool) { return nil, false }
func (n nothingSelector) DeepCopySelector() Selector         { return n }
func (n nothingSelector) RequiresExactMatch(label string) (value string, found bool) {
	return "", false
}

// Nothing returns a selector that matches no labels
func Nothing() Selector {
	return nothingSelector{}
}

// NewSelector returns a nil selector
func NewSelector() Selector {
	return internalSelector(nil)
}

type internalSelector []Requirement

func (s internalSelector) DeepCopy() internalSelector {
	if s == nil {
		return nil
	}
	result := make([]Requirement, len(s))
	for i := range s {
		s[i].DeepCopyInto(&result[i])
	}
	return result
}

func (s internalSelector) DeepCopySelector() Selector {
	return s.DeepCopy()
}

// ByKey sorts requirements by key to obtain deterministic parser
type ByKey []Requirement

func (a ByKey) Len() int { return len(a) }

func (a ByKey) Swap(i, j int) { a[i], a[j] = a[j], a[i] }

func (a ByKey) Less(i, j int) bool { return a[i].key < a[j].key }

// Requirement contains values, a key, and an operator that relates the key and values.
// The zero value of Requirement is invalid.
// Requirement implements both set based match and exact match
// Requirement should be initialized via NewRequirement constructor for creating a valid Requirement.
// +k8s:deepcopy-gen=true
type Requirement struct {
	key      string
	operator selection.Operator
	// In huge majority of cases we have at most one value here.
	// It is generally faster to operate on a single-element slice
	// than on a single-element map, so we have a slice here.
	strValues []string
}

// NewRequirement is the constructor for a Requirement.
// If any of these rules is violated, an error is returned:
// (1) The operator can only be In, NotIn, Equals, DoubleEquals, Gt, Lt, NotEquals, Exists, or DoesNotExist.
// (2) If the operator is In or NotIn, the values set must be non-empty.
// (3) If the operator is Equals, DoubleEquals, or NotEquals, the values set must contain one value.
// (4) If the operator is Exists or DoesNotExist, the value set must be empty.
// (5) If the operator is Gt or Lt, the values set must contain only one value, which will be interpreted as an integer.
// (6) The key is invalid due to its length, or sequence
//     of characters. See validateLabelKey for more details.
//
// The empty string is a valid value in the input values set.
// Returned error, if not nil, is guaranteed to be an aggregated field.ErrorList
func NewRequirement(key string, op selection.Operator, vals []string, opts ...field.PathOption) (*Requirement, error) {
	var allErrs field.ErrorList
	path := field.ToPath(opts...)
	if err := validateLabelKey(key, path.Child("key")); err != nil {
		allErrs = append(allErrs, err)
	}

	valuePath := path.Child("values")
	switch op {
	case selection.In, selection.NotIn:
		if len(vals) == 0 {
			allErrs = append(allErrs, field.Invalid(valuePath, vals, "for 'in', 'notin' operators, values set can't be empty"))
		}
	case selection.Equals, selection.DoubleEquals, selection.NotEquals:
		if len(vals) != 1 {
			allErrs = append(allErrs, field.Invalid(valuePath, vals, "exact-match compatibility requires one single value"))
		}
	case selection.Exists, selection.DoesNotExist:
		if len(vals) != 0 {
			allErrs = append(allErrs, field.Invalid(valuePath, vals, "values set must be empty for exists and does not exist"))
		}
	case selection.GreaterThan, selection.LessThan:
		if len(vals) != 1 {
			allErrs = append(allErrs, field.Invalid(valuePath, vals, "for 'Gt', 'Lt' operators, exactly one value is required"))
		}
		for i := range vals {
			if _, err := strconv.ParseInt(vals[i], 10, 64); err != nil {
				allErrs = append(allErrs, field.Invalid(valuePath.Index(i), vals[i], "for 'Gt', 'Lt' operators, the value must be an integer"))
			}
		}
	default:
		allErrs = append(allErrs, field.NotSupported(path.Child("operator"), op, validRequirementOperators))
	}

	for i := range vals {
		if err := validateLabelValue(key, vals[i], valuePath.Index(i)); err != nil {
			allErrs = append(allErrs, err)
		}
	}
	return &Requirement{key: key, operator: op, strValues: vals}, allErrs.ToAggregate()
}

func (r *Requirement) hasValue(value string) bool {
	for i := range r.strValues {
		if r.strValues[i] == value {
			return true
		}
	}
	return false
}

// Matches returns true if the Requirement matches the input Labels.
// There is a match in the following cases:
// (1) The operator is Exists and Labels has the Requirement's key.
// (2) The operator is In, Labels has the Requirement's key and Labels'
//     value for that key is in Requirement's value set.
// (3) The operator is NotIn, Labels has the Requirement's key and
//     Labels' value for that key is not in Requirement's value set.
// (4) The operator is DoesNotExist or NotIn and Labels does not have the
//     Requirement's key.
// (5) The operator is GreaterThanOperator or LessThanOperator, and Labels has
//     the Requirement's key and the corresponding value satisfies mathematical inequality.
func (r *Requirement) Matches(ls Labels) bool {
	switch r.operator {
	case selection.In, selection.Equals, selection.DoubleEquals:
		if !ls.Has(r.key) {
			return false
		}
		return r.hasValue(ls.Get(r.key))
	case selection.NotIn, selection.NotEquals:
		if !ls.Has(r.key) {
			return true
		}
		return !r.hasValue(ls.Get(r.key))
	case selection.Exists:
		return ls.Has(r.key)
	case selection.DoesNotExist:
		return !ls.Has(r.key)
	case selection.GreaterThan, selection.LessThan:
		if !ls.Has(r.key) {
			return false
		}
		lsValue, err := strconv.ParseInt(ls.Get(r.key), 10, 64)
		if err != nil {
			klog.V(10).Infof("ParseInt failed for value %+v in label %+v, %+v", ls.Get(r.key), ls, err)
			return false
		}

		// There should be only one strValue in r.strValues, and can be converted to an integer.
		if len(r.strValues) != 1 {
			klog.V(10).Infof("Invalid values count %+v of requirement %#v, for 'Gt', 'Lt' operators, exactly one value is required", len(r.strValues), r)
			return false
		}

		var rValue int64
		for i := range r.strValues {
			rValue, err = strconv.ParseInt(r.strValues[i], 10, 64)
			if err != nil {
				klog.V(10).Infof("ParseInt failed for value %+v in requirement %#v, for 'Gt', 'Lt' operators, the value must be an integer", r.strValues[i], r)
				return false
			}
		}
		return (r.operator == selection.GreaterThan && lsValue > rValue) || (r.operator == selection.LessThan && lsValue < rValue)
	default:
		return false
	}
}

// Key returns requirement key
func (r *Requirement) Key() string {
	return r.key
}

// Operator returns requirement operator
func (r *Requirement) Operator() selection.Operator {
	return r.operator
}

// Values returns requirement values
func (r *Requirement) Values() sets.String {
	ret := sets.String{}
	for i := range r.strValues {
		ret.Insert(r.strValues[i])
	}
	return ret
}

// Equal checks the equality of requirement.
func (r Requirement) Equal(x Requirement) bool {
	if r.key != x.key {
		return false
	}
	if r.operator != x.operator {
		return false
	}
<<<<<<< HEAD
	return cmp.Equal(r.strValues, x.strValues)
=======
	return stringslices.Equal(r.strValues, x.strValues)
>>>>>>> 955f49cb
}

// Empty returns true if the internalSelector doesn't restrict selection space
func (s internalSelector) Empty() bool {
	if s == nil {
		return true
	}
	return len(s) == 0
}

// String returns a human-readable string that represents this
// Requirement. If called on an invalid Requirement, an error is
// returned. See NewRequirement for creating a valid Requirement.
func (r *Requirement) String() string {
	var sb strings.Builder
	sb.Grow(
		// length of r.key
		len(r.key) +
			// length of 'r.operator' + 2 spaces for the worst case ('in' and 'notin')
			len(r.operator) + 2 +
			// length of 'r.strValues' slice times. Heuristically 5 chars per word
			+5*len(r.strValues))
	if r.operator == selection.DoesNotExist {
		sb.WriteString("!")
	}
	sb.WriteString(r.key)

	switch r.operator {
	case selection.Equals:
		sb.WriteString("=")
	case selection.DoubleEquals:
		sb.WriteString("==")
	case selection.NotEquals:
		sb.WriteString("!=")
	case selection.In:
		sb.WriteString(" in ")
	case selection.NotIn:
		sb.WriteString(" notin ")
	case selection.GreaterThan:
		sb.WriteString(">")
	case selection.LessThan:
		sb.WriteString("<")
	case selection.Exists, selection.DoesNotExist:
		return sb.String()
	}

	switch r.operator {
	case selection.In, selection.NotIn:
		sb.WriteString("(")
	}
	if len(r.strValues) == 1 {
		sb.WriteString(r.strValues[0])
	} else { // only > 1 since == 0 prohibited by NewRequirement
		// normalizes value order on output, without mutating the in-memory selector representation
		// also avoids normalization when it is not required, and ensures we do not mutate shared data
		sb.WriteString(strings.Join(safeSort(r.strValues), ","))
	}

	switch r.operator {
	case selection.In, selection.NotIn:
		sb.WriteString(")")
	}
	return sb.String()
}

// safeSort sorts input strings without modification
func safeSort(in []string) []string {
	if sort.StringsAreSorted(in) {
		return in
	}
	out := make([]string, len(in))
	copy(out, in)
	sort.Strings(out)
	return out
}

// Add adds requirements to the selector. It copies the current selector returning a new one
func (s internalSelector) Add(reqs ...Requirement) Selector {
	ret := make(internalSelector, 0, len(s)+len(reqs))
	ret = append(ret, s...)
	ret = append(ret, reqs...)
	sort.Sort(ByKey(ret))
	return ret
}

// Matches for a internalSelector returns true if all
// its Requirements match the input Labels. If any
// Requirement does not match, false is returned.
func (s internalSelector) Matches(l Labels) bool {
	for ix := range s {
		if matches := s[ix].Matches(l); !matches {
			return false
		}
	}
	return true
}

func (s internalSelector) Requirements() (Requirements, bool) { return Requirements(s), true }

// String returns a comma-separated string of all
// the internalSelector Requirements' human-readable strings.
func (s internalSelector) String() string {
	var reqs []string
	for ix := range s {
		reqs = append(reqs, s[ix].String())
	}
	return strings.Join(reqs, ",")
}

// RequiresExactMatch introspects whether a given selector requires a single specific field
// to be set, and if so returns the value it requires.
func (s internalSelector) RequiresExactMatch(label string) (value string, found bool) {
	for ix := range s {
		if s[ix].key == label {
			switch s[ix].operator {
			case selection.Equals, selection.DoubleEquals, selection.In:
				if len(s[ix].strValues) == 1 {
					return s[ix].strValues[0], true
				}
			}
			return "", false
		}
	}
	return "", false
}

// Token represents constant definition for lexer token
type Token int

const (
	// ErrorToken represents scan error
	ErrorToken Token = iota
	// EndOfStringToken represents end of string
	EndOfStringToken
	// ClosedParToken represents close parenthesis
	ClosedParToken
	// CommaToken represents the comma
	CommaToken
	// DoesNotExistToken represents logic not
	DoesNotExistToken
	// DoubleEqualsToken represents double equals
	DoubleEqualsToken
	// EqualsToken represents equal
	EqualsToken
	// GreaterThanToken represents greater than
	GreaterThanToken
	// IdentifierToken represents identifier, e.g. keys and values
	IdentifierToken
	// InToken represents in
	InToken
	// LessThanToken represents less than
	LessThanToken
	// NotEqualsToken represents not equal
	NotEqualsToken
	// NotInToken represents not in
	NotInToken
	// OpenParToken represents open parenthesis
	OpenParToken
)

// string2token contains the mapping between lexer Token and token literal
// (except IdentifierToken, EndOfStringToken and ErrorToken since it makes no sense)
var string2token = map[string]Token{
	")":     ClosedParToken,
	",":     CommaToken,
	"!":     DoesNotExistToken,
	"==":    DoubleEqualsToken,
	"=":     EqualsToken,
	">":     GreaterThanToken,
	"in":    InToken,
	"<":     LessThanToken,
	"!=":    NotEqualsToken,
	"notin": NotInToken,
	"(":     OpenParToken,
}

// ScannedItem contains the Token and the literal produced by the lexer.
type ScannedItem struct {
	tok     Token
	literal string
}

// isWhitespace returns true if the rune is a space, tab, or newline.
func isWhitespace(ch byte) bool {
	return ch == ' ' || ch == '\t' || ch == '\r' || ch == '\n'
}

// isSpecialSymbol detects if the character ch can be an operator
func isSpecialSymbol(ch byte) bool {
	switch ch {
	case '=', '!', '(', ')', ',', '>', '<':
		return true
	}
	return false
}

// Lexer represents the Lexer struct for label selector.
// It contains necessary informationt to tokenize the input string
type Lexer struct {
	// s stores the string to be tokenized
	s string
	// pos is the position currently tokenized
	pos int
}

// read returns the character currently lexed
// increment the position and check the buffer overflow
func (l *Lexer) read() (b byte) {
	b = 0
	if l.pos < len(l.s) {
		b = l.s[l.pos]
		l.pos++
	}
	return b
}

// unread 'undoes' the last read character
func (l *Lexer) unread() {
	l.pos--
}

// scanIDOrKeyword scans string to recognize literal token (for example 'in') or an identifier.
func (l *Lexer) scanIDOrKeyword() (tok Token, lit string) {
	var buffer []byte
IdentifierLoop:
	for {
		switch ch := l.read(); {
		case ch == 0:
			break IdentifierLoop
		case isSpecialSymbol(ch) || isWhitespace(ch):
			l.unread()
			break IdentifierLoop
		default:
			buffer = append(buffer, ch)
		}
	}
	s := string(buffer)
	if val, ok := string2token[s]; ok { // is a literal token?
		return val, s
	}
	return IdentifierToken, s // otherwise is an identifier
}

// scanSpecialSymbol scans string starting with special symbol.
// special symbol identify non literal operators. "!=", "==", "="
func (l *Lexer) scanSpecialSymbol() (Token, string) {
	lastScannedItem := ScannedItem{}
	var buffer []byte
SpecialSymbolLoop:
	for {
		switch ch := l.read(); {
		case ch == 0:
			break SpecialSymbolLoop
		case isSpecialSymbol(ch):
			buffer = append(buffer, ch)
			if token, ok := string2token[string(buffer)]; ok {
				lastScannedItem = ScannedItem{tok: token, literal: string(buffer)}
			} else if lastScannedItem.tok != 0 {
				l.unread()
				break SpecialSymbolLoop
			}
		default:
			l.unread()
			break SpecialSymbolLoop
		}
	}
	if lastScannedItem.tok == 0 {
		return ErrorToken, fmt.Sprintf("error expected: keyword found '%s'", buffer)
	}
	return lastScannedItem.tok, lastScannedItem.literal
}

// skipWhiteSpaces consumes all blank characters
// returning the first non blank character
func (l *Lexer) skipWhiteSpaces(ch byte) byte {
	for {
		if !isWhitespace(ch) {
			return ch
		}
		ch = l.read()
	}
}

// Lex returns a pair of Token and the literal
// literal is meaningfull only for IdentifierToken token
func (l *Lexer) Lex() (tok Token, lit string) {
	switch ch := l.skipWhiteSpaces(l.read()); {
	case ch == 0:
		return EndOfStringToken, ""
	case isSpecialSymbol(ch):
		l.unread()
		return l.scanSpecialSymbol()
	default:
		l.unread()
		return l.scanIDOrKeyword()
	}
}

// Parser data structure contains the label selector parser data structure
type Parser struct {
	l            *Lexer
	scannedItems []ScannedItem
	position     int
	path         *field.Path
}

// ParserContext represents context during parsing:
// some literal for example 'in' and 'notin' can be
// recognized as operator for example 'x in (a)' but
// it can be recognized as value for example 'value in (in)'
type ParserContext int

const (
	// KeyAndOperator represents key and operator
	KeyAndOperator ParserContext = iota
	// Values represents values
	Values
)

// lookahead func returns the current token and string. No increment of current position
func (p *Parser) lookahead(context ParserContext) (Token, string) {
	tok, lit := p.scannedItems[p.position].tok, p.scannedItems[p.position].literal
	if context == Values {
		switch tok {
		case InToken, NotInToken:
			tok = IdentifierToken
		}
	}
	return tok, lit
}

// consume returns current token and string. Increments the position
func (p *Parser) consume(context ParserContext) (Token, string) {
	p.position++
	tok, lit := p.scannedItems[p.position-1].tok, p.scannedItems[p.position-1].literal
	if context == Values {
		switch tok {
		case InToken, NotInToken:
			tok = IdentifierToken
		}
	}
	return tok, lit
}

// scan runs through the input string and stores the ScannedItem in an array
// Parser can now lookahead and consume the tokens
func (p *Parser) scan() {
	for {
		token, literal := p.l.Lex()
		p.scannedItems = append(p.scannedItems, ScannedItem{token, literal})
		if token == EndOfStringToken {
			break
		}
	}
}

// parse runs the left recursive descending algorithm
// on input string. It returns a list of Requirement objects.
func (p *Parser) parse() (internalSelector, error) {
	p.scan() // init scannedItems

	var requirements internalSelector
	for {
		tok, lit := p.lookahead(Values)
		switch tok {
		case IdentifierToken, DoesNotExistToken:
			r, err := p.parseRequirement()
			if err != nil {
				return nil, fmt.Errorf("unable to parse requirement: %v", err)
			}
			requirements = append(requirements, *r)
			t, l := p.consume(Values)
			switch t {
			case EndOfStringToken:
				return requirements, nil
			case CommaToken:
				t2, l2 := p.lookahead(Values)
				if t2 != IdentifierToken && t2 != DoesNotExistToken {
					return nil, fmt.Errorf("found '%s', expected: identifier after ','", l2)
				}
			default:
				return nil, fmt.Errorf("found '%s', expected: ',' or 'end of string'", l)
			}
		case EndOfStringToken:
			return requirements, nil
		default:
			return nil, fmt.Errorf("found '%s', expected: !, identifier, or 'end of string'", lit)
		}
	}
}

func (p *Parser) parseRequirement() (*Requirement, error) {
	key, operator, err := p.parseKeyAndInferOperator()
	if err != nil {
		return nil, err
	}
	if operator == selection.Exists || operator == selection.DoesNotExist { // operator found lookahead set checked
		return NewRequirement(key, operator, []string{}, field.WithPath(p.path))
	}
	operator, err = p.parseOperator()
	if err != nil {
		return nil, err
	}
	var values sets.String
	switch operator {
	case selection.In, selection.NotIn:
		values, err = p.parseValues()
	case selection.Equals, selection.DoubleEquals, selection.NotEquals, selection.GreaterThan, selection.LessThan:
		values, err = p.parseExactValue()
	}
	if err != nil {
		return nil, err
	}
	return NewRequirement(key, operator, values.List(), field.WithPath(p.path))

}

// parseKeyAndInferOperator parses literals.
// in case of no operator '!, in, notin, ==, =, !=' are found
// the 'exists' operator is inferred
func (p *Parser) parseKeyAndInferOperator() (string, selection.Operator, error) {
	var operator selection.Operator
	tok, literal := p.consume(Values)
	if tok == DoesNotExistToken {
		operator = selection.DoesNotExist
		tok, literal = p.consume(Values)
	}
	if tok != IdentifierToken {
		err := fmt.Errorf("found '%s', expected: identifier", literal)
		return "", "", err
	}
	if err := validateLabelKey(literal, p.path); err != nil {
		return "", "", err
	}
	if t, _ := p.lookahead(Values); t == EndOfStringToken || t == CommaToken {
		if operator != selection.DoesNotExist {
			operator = selection.Exists
		}
	}
	return literal, operator, nil
}

// parseOperator returns operator and eventually matchType
// matchType can be exact
func (p *Parser) parseOperator() (op selection.Operator, err error) {
	tok, lit := p.consume(KeyAndOperator)
	switch tok {
	// DoesNotExistToken shouldn't be here because it's a unary operator, not a binary operator
	case InToken:
		op = selection.In
	case EqualsToken:
		op = selection.Equals
	case DoubleEqualsToken:
		op = selection.DoubleEquals
	case GreaterThanToken:
		op = selection.GreaterThan
	case LessThanToken:
		op = selection.LessThan
	case NotInToken:
		op = selection.NotIn
	case NotEqualsToken:
		op = selection.NotEquals
	default:
		return "", fmt.Errorf("found '%s', expected: %v", lit, strings.Join(binaryOperators, ", "))
	}
	return op, nil
}

// parseValues parses the values for set based matching (x,y,z)
func (p *Parser) parseValues() (sets.String, error) {
	tok, lit := p.consume(Values)
	if tok != OpenParToken {
		return nil, fmt.Errorf("found '%s' expected: '('", lit)
	}
	tok, lit = p.lookahead(Values)
	switch tok {
	case IdentifierToken, CommaToken:
		s, err := p.parseIdentifiersList() // handles general cases
		if err != nil {
			return s, err
		}
		if tok, _ = p.consume(Values); tok != ClosedParToken {
			return nil, fmt.Errorf("found '%s', expected: ')'", lit)
		}
		return s, nil
	case ClosedParToken: // handles "()"
		p.consume(Values)
		return sets.NewString(""), nil
	default:
		return nil, fmt.Errorf("found '%s', expected: ',', ')' or identifier", lit)
	}
}

// parseIdentifiersList parses a (possibly empty) list of
// of comma separated (possibly empty) identifiers
func (p *Parser) parseIdentifiersList() (sets.String, error) {
	s := sets.NewString()
	for {
		tok, lit := p.consume(Values)
		switch tok {
		case IdentifierToken:
			s.Insert(lit)
			tok2, lit2 := p.lookahead(Values)
			switch tok2 {
			case CommaToken:
				continue
			case ClosedParToken:
				return s, nil
			default:
				return nil, fmt.Errorf("found '%s', expected: ',' or ')'", lit2)
			}
		case CommaToken: // handled here since we can have "(,"
			if s.Len() == 0 {
				s.Insert("") // to handle (,
			}
			tok2, _ := p.lookahead(Values)
			if tok2 == ClosedParToken {
				s.Insert("") // to handle ,)  Double "" removed by StringSet
				return s, nil
			}
			if tok2 == CommaToken {
				p.consume(Values)
				s.Insert("") // to handle ,, Double "" removed by StringSet
			}
		default: // it can be operator
			return s, fmt.Errorf("found '%s', expected: ',', or identifier", lit)
		}
	}
}

// parseExactValue parses the only value for exact match style
func (p *Parser) parseExactValue() (sets.String, error) {
	s := sets.NewString()
	tok, _ := p.lookahead(Values)
	if tok == EndOfStringToken || tok == CommaToken {
		s.Insert("")
		return s, nil
	}
	tok, lit := p.consume(Values)
	if tok == IdentifierToken {
		s.Insert(lit)
		return s, nil
	}
	return nil, fmt.Errorf("found '%s', expected: identifier", lit)
}

// Parse takes a string representing a selector and returns a selector
// object, or an error. This parsing function differs from ParseSelector
// as they parse different selectors with different syntaxes.
// The input will cause an error if it does not follow this form:
//
//  <selector-syntax>         ::= <requirement> | <requirement> "," <selector-syntax>
//  <requirement>             ::= [!] KEY [ <set-based-restriction> | <exact-match-restriction> ]
//  <set-based-restriction>   ::= "" | <inclusion-exclusion> <value-set>
//  <inclusion-exclusion>     ::= <inclusion> | <exclusion>
//  <exclusion>               ::= "notin"
//  <inclusion>               ::= "in"
//  <value-set>               ::= "(" <values> ")"
//  <values>                  ::= VALUE | VALUE "," <values>
//  <exact-match-restriction> ::= ["="|"=="|"!="] VALUE
//
// KEY is a sequence of one or more characters following [ DNS_SUBDOMAIN "/" ] DNS_LABEL. Max length is 63 characters.
// VALUE is a sequence of zero or more characters "([A-Za-z0-9_-\.])". Max length is 63 characters.
// Delimiter is white space: (' ', '\t')
// Example of valid syntax:
//  "x in (foo,,baz),y,z notin ()"
//
// Note:
//  (1) Inclusion - " in " - denotes that the KEY exists and is equal to any of the
//      VALUEs in its requirement
//  (2) Exclusion - " notin " - denotes that the KEY is not equal to any
//      of the VALUEs in its requirement or does not exist
//  (3) The empty string is a valid VALUE
//  (4) A requirement with just a KEY - as in "y" above - denotes that
//      the KEY exists and can be any VALUE.
//  (5) A requirement with just !KEY requires that the KEY not exist.
//
func Parse(selector string, opts ...field.PathOption) (Selector, error) {
	parsedSelector, err := parse(selector, field.ToPath(opts...))
	if err == nil {
		return parsedSelector, nil
	}
	return nil, err
}

// parse parses the string representation of the selector and returns the internalSelector struct.
// The callers of this method can then decide how to return the internalSelector struct to their
// callers. This function has two callers now, one returns a Selector interface and the other
// returns a list of requirements.
func parse(selector string, path *field.Path) (internalSelector, error) {
	p := &Parser{l: &Lexer{s: selector, pos: 0}, path: path}
	items, err := p.parse()
	if err != nil {
		return nil, err
	}
	sort.Sort(ByKey(items)) // sort to grant determistic parsing
	return internalSelector(items), err
}

func validateLabelKey(k string, path *field.Path) *field.Error {
	if errs := validation.IsQualifiedName(k); len(errs) != 0 {
		return field.Invalid(path, k, strings.Join(errs, "; "))
	}
	return nil
}

func validateLabelValue(k, v string, path *field.Path) *field.Error {
	if errs := validation.IsValidLabelValue(v); len(errs) != 0 {
		return field.Invalid(path.Key(k), v, strings.Join(errs, "; "))
	}
	return nil
}

// SelectorFromSet returns a Selector which will match exactly the given Set. A
// nil and empty Sets are considered equivalent to Everything().
// It does not perform any validation, which means the server will reject
// the request if the Set contains invalid values.
func SelectorFromSet(ls Set) Selector {
	return SelectorFromValidatedSet(ls)
}

// ValidatedSelectorFromSet returns a Selector which will match exactly the given Set. A
// nil and empty Sets are considered equivalent to Everything().
// The Set is validated client-side, which allows to catch errors early.
func ValidatedSelectorFromSet(ls Set) (Selector, error) {
	if ls == nil || len(ls) == 0 {
		return internalSelector{}, nil
	}
	requirements := make([]Requirement, 0, len(ls))
	for label, value := range ls {
		r, err := NewRequirement(label, selection.Equals, []string{value})
		if err != nil {
			return nil, err
		}
		requirements = append(requirements, *r)
	}
	// sort to have deterministic string representation
	sort.Sort(ByKey(requirements))
	return internalSelector(requirements), nil
}

// SelectorFromValidatedSet returns a Selector which will match exactly the given Set.
// A nil and empty Sets are considered equivalent to Everything().
// It assumes that Set is already validated and doesn't do any validation.
func SelectorFromValidatedSet(ls Set) Selector {
	if ls == nil || len(ls) == 0 {
		return internalSelector{}
	}
	requirements := make([]Requirement, 0, len(ls))
	for label, value := range ls {
		requirements = append(requirements, Requirement{key: label, operator: selection.Equals, strValues: []string{value}})
	}
	// sort to have deterministic string representation
	sort.Sort(ByKey(requirements))
	return internalSelector(requirements)
}

// ParseToRequirements takes a string representing a selector and returns a list of
// requirements. This function is suitable for those callers that perform additional
// processing on selector requirements.
// See the documentation for Parse() function for more details.
// TODO: Consider exporting the internalSelector type instead.
func ParseToRequirements(selector string, opts ...field.PathOption) ([]Requirement, error) {
	return parse(selector, field.ToPath(opts...))
}<|MERGE_RESOLUTION|>--- conflicted
+++ resolved
@@ -301,11 +301,7 @@
 	if r.operator != x.operator {
 		return false
 	}
-<<<<<<< HEAD
-	return cmp.Equal(r.strValues, x.strValues)
-=======
 	return stringslices.Equal(r.strValues, x.strValues)
->>>>>>> 955f49cb
 }
 
 // Empty returns true if the internalSelector doesn't restrict selection space
