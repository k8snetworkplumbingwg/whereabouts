--- conflicted
+++ resolved
@@ -20,38 +20,6 @@
 // used whenever the caller is not interested in the logs.  Logger instances
 // produced by this function always compare as equal.
 func Discard() Logger {
-<<<<<<< HEAD
-	return DiscardLogger{}
-}
-
-// DiscardLogger is a Logger that discards all messages.
-type DiscardLogger struct{}
-
-func (l DiscardLogger) Enabled() bool {
-	return false
-}
-
-func (l DiscardLogger) Info(msg string, keysAndValues ...interface{}) {
-}
-
-func (l DiscardLogger) Error(err error, msg string, keysAndValues ...interface{}) {
-}
-
-func (l DiscardLogger) V(level int) Logger {
-	return l
-}
-
-func (l DiscardLogger) WithValues(keysAndValues ...interface{}) Logger {
-	return l
-}
-
-func (l DiscardLogger) WithName(name string) Logger {
-	return l
-}
-
-// Verify that it actually implements the interface
-var _ Logger = DiscardLogger{}
-=======
 	return Logger{
 		level: 0,
 		sink:  discardLogSink{},
@@ -83,5 +51,4 @@
 
 func (l discardLogSink) WithName(string) LogSink {
 	return l
-}
->>>>>>> 955f49cb
+}