--- conflicted
+++ resolved
@@ -96,10 +96,7 @@
 }
 
 //sys	Getdents(fd int, buf []byte) (n int, err error)
-<<<<<<< HEAD
-=======
-
->>>>>>> 955f49cb
+
 func Getdirentries(fd int, buf []byte, basep *uintptr) (n int, err error) {
 	n, err = Getdents(fd, buf)
 	if err != nil || basep == nil {
