--- conflicted
+++ resolved
@@ -81,15 +81,10 @@
 	}
 	var pp [2]_C_int
 	err := pipe2(&pp, flags)
-<<<<<<< HEAD
-	p[0] = int(pp[0])
-	p[1] = int(pp[1])
-=======
 	if err == nil {
 		p[0] = int(pp[0])
 		p[1] = int(pp[1])
 	}
->>>>>>> 955f49cb
 	return err
 }
 
