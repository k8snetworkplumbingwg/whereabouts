// Copyright 2015 The Go Authors. All rights reserved.
// Use of this source code is governed by a BSD-style
// license that can be found in the LICENSE file.

// Package rate provides a rate limiter.
package rate

import (
	"context"
	"fmt"
	"math"
	"sync"
	"time"
)

// Limit defines the maximum frequency of some events.
// Limit is represented as number of events per second.
// A zero Limit allows no events.
type Limit float64

// Inf is the infinite rate limit; it allows all events (even if burst is zero).
const Inf = Limit(math.MaxFloat64)

// Every converts a minimum time interval between events to a Limit.
func Every(interval time.Duration) Limit {
	if interval <= 0 {
		return Inf
	}
	return 1 / Limit(interval.Seconds())
}

// A Limiter controls how frequently events are allowed to happen.
// It implements a "token bucket" of size b, initially full and refilled
// at rate r tokens per second.
// Informally, in any large enough time interval, the Limiter limits the
// rate to r tokens per second, with a maximum burst size of b events.
// As a special case, if r == Inf (the infinite rate), b is ignored.
// See https://en.wikipedia.org/wiki/Token_bucket for more about token buckets.
//
// The zero value is a valid Limiter, but it will reject all events.
// Use NewLimiter to create non-zero Limiters.
//
// Limiter has three main methods, Allow, Reserve, and Wait.
// Most callers should use Wait.
//
// Each of the three methods consumes a single token.
// They differ in their behavior when no token is available.
// If no token is available, Allow returns false.
// If no token is available, Reserve returns a reservation for a future token
// and the amount of time the caller must wait before using it.
// If no token is available, Wait blocks until one can be obtained
// or its associated context.Context is canceled.
//
// The methods AllowN, ReserveN, and WaitN consume n tokens.
type Limiter struct {
	mu     sync.Mutex
	limit  Limit
	burst  int
	tokens float64
	// last is the last time the limiter's tokens field was updated
	last time.Time
	// lastEvent is the latest time of a rate-limited event (past or future)
	lastEvent time.Time
}

// Limit returns the maximum overall event rate.
func (lim *Limiter) Limit() Limit {
	lim.mu.Lock()
	defer lim.mu.Unlock()
	return lim.limit
}

// Burst returns the maximum burst size. Burst is the maximum number of tokens
// that can be consumed in a single call to Allow, Reserve, or Wait, so higher
// Burst values allow more events to happen at once.
// A zero Burst allows no events, unless limit == Inf.
func (lim *Limiter) Burst() int {
	lim.mu.Lock()
	defer lim.mu.Unlock()
	return lim.burst
}

// NewLimiter returns a new Limiter that allows events up to rate r and permits
// bursts of at most b tokens.
func NewLimiter(r Limit, b int) *Limiter {
	return &Limiter{
		limit: r,
		burst: b,
	}
}

// Allow is shorthand for AllowN(time.Now(), 1).
func (lim *Limiter) Allow() bool {
	return lim.AllowN(time.Now(), 1)
}

// AllowN reports whether n events may happen at time now.
// Use this method if you intend to drop / skip events that exceed the rate limit.
// Otherwise use Reserve or Wait.
func (lim *Limiter) AllowN(now time.Time, n int) bool {
	return lim.reserveN(now, n, 0).ok
}

// A Reservation holds information about events that are permitted by a Limiter to happen after a delay.
// A Reservation may be canceled, which may enable the Limiter to permit additional events.
type Reservation struct {
	ok        bool
	lim       *Limiter
	tokens    int
	timeToAct time.Time
	// This is the Limit at reservation time, it can change later.
	limit Limit
}

// OK returns whether the limiter can provide the requested number of tokens
// within the maximum wait time.  If OK is false, Delay returns InfDuration, and
// Cancel does nothing.
func (r *Reservation) OK() bool {
	return r.ok
}

// Delay is shorthand for DelayFrom(time.Now()).
func (r *Reservation) Delay() time.Duration {
	return r.DelayFrom(time.Now())
}

// InfDuration is the duration returned by Delay when a Reservation is not OK.
const InfDuration = time.Duration(1<<63 - 1)

// DelayFrom returns the duration for which the reservation holder must wait
// before taking the reserved action.  Zero duration means act immediately.
// InfDuration means the limiter cannot grant the tokens requested in this
// Reservation within the maximum wait time.
func (r *Reservation) DelayFrom(now time.Time) time.Duration {
	if !r.ok {
		return InfDuration
	}
	delay := r.timeToAct.Sub(now)
	if delay < 0 {
		return 0
	}
	return delay
}

// Cancel is shorthand for CancelAt(time.Now()).
func (r *Reservation) Cancel() {
	r.CancelAt(time.Now())
}

// CancelAt indicates that the reservation holder will not perform the reserved action
// and reverses the effects of this Reservation on the rate limit as much as possible,
// considering that other reservations may have already been made.
func (r *Reservation) CancelAt(now time.Time) {
	if !r.ok {
		return
	}

	r.lim.mu.Lock()
	defer r.lim.mu.Unlock()

	if r.lim.limit == Inf || r.tokens == 0 || r.timeToAct.Before(now) {
		return
	}

	// calculate tokens to restore
	// The duration between lim.lastEvent and r.timeToAct tells us how many tokens were reserved
	// after r was obtained. These tokens should not be restored.
	restoreTokens := float64(r.tokens) - r.limit.tokensFromDuration(r.lim.lastEvent.Sub(r.timeToAct))
	if restoreTokens <= 0 {
		return
	}
	// advance time to now
	now, _, tokens := r.lim.advance(now)
	// calculate new number of tokens
	tokens += restoreTokens
	if burst := float64(r.lim.burst); tokens > burst {
		tokens = burst
	}
	// update state
	r.lim.last = now
	r.lim.tokens = tokens
	if r.timeToAct == r.lim.lastEvent {
		prevEvent := r.timeToAct.Add(r.limit.durationFromTokens(float64(-r.tokens)))
		if !prevEvent.Before(now) {
			r.lim.lastEvent = prevEvent
		}
	}
}

// Reserve is shorthand for ReserveN(time.Now(), 1).
func (lim *Limiter) Reserve() *Reservation {
	return lim.ReserveN(time.Now(), 1)
}

// ReserveN returns a Reservation that indicates how long the caller must wait before n events happen.
// The Limiter takes this Reservation into account when allowing future events.
// The returned Reservation’s OK() method returns false if n exceeds the Limiter's burst size.
// Usage example:
//
//	r := lim.ReserveN(time.Now(), 1)
//	if !r.OK() {
//	  // Not allowed to act! Did you remember to set lim.burst to be > 0 ?
//	  return
//	}
//	time.Sleep(r.Delay())
//	Act()
//
// Use this method if you wish to wait and slow down in accordance with the rate limit without dropping events.
// If you need to respect a deadline or cancel the delay, use Wait instead.
// To drop or skip events exceeding rate limit, use Allow instead.
func (lim *Limiter) ReserveN(now time.Time, n int) *Reservation {
	r := lim.reserveN(now, n, InfDuration)
	return &r
}

// Wait is shorthand for WaitN(ctx, 1).
func (lim *Limiter) Wait(ctx context.Context) (err error) {
	return lim.WaitN(ctx, 1)
}

// WaitN blocks until lim permits n events to happen.
// It returns an error if n exceeds the Limiter's burst size, the Context is
// canceled, or the expected wait time exceeds the Context's Deadline.
// The burst limit is ignored if the rate limit is Inf.
func (lim *Limiter) WaitN(ctx context.Context, n int) (err error) {
	lim.mu.Lock()
	burst := lim.burst
	limit := lim.limit
	lim.mu.Unlock()

	if n > burst && limit != Inf {
		return fmt.Errorf("rate: Wait(n=%d) exceeds limiter's burst %d", n, burst)
	}
	// Check if ctx is already cancelled
	select {
	case <-ctx.Done():
		return ctx.Err()
	default:
	}
	// Determine wait limit
	now := time.Now()
	waitLimit := InfDuration
	if deadline, ok := ctx.Deadline(); ok {
		waitLimit = deadline.Sub(now)
	}
	// Reserve
	r := lim.reserveN(now, n, waitLimit)
	if !r.ok {
		return fmt.Errorf("rate: Wait(n=%d) would exceed context deadline", n)
	}
	// Wait if necessary
	delay := r.DelayFrom(now)
	if delay == 0 {
		return nil
	}
	t := time.NewTimer(delay)
	defer t.Stop()
	select {
	case <-t.C:
		// We can proceed.
		return nil
	case <-ctx.Done():
		// Context was canceled before we could proceed.  Cancel the
		// reservation, which may permit other events to proceed sooner.
		r.Cancel()
		return ctx.Err()
	}
}

// SetLimit is shorthand for SetLimitAt(time.Now(), newLimit).
func (lim *Limiter) SetLimit(newLimit Limit) {
	lim.SetLimitAt(time.Now(), newLimit)
}

// SetLimitAt sets a new Limit for the limiter. The new Limit, and Burst, may be violated
// or underutilized by those which reserved (using Reserve or Wait) but did not yet act
// before SetLimitAt was called.
func (lim *Limiter) SetLimitAt(now time.Time, newLimit Limit) {
	lim.mu.Lock()
	defer lim.mu.Unlock()

	now, _, tokens := lim.advance(now)

	lim.last = now
	lim.tokens = tokens
	lim.limit = newLimit
}

// SetBurst is shorthand for SetBurstAt(time.Now(), newBurst).
func (lim *Limiter) SetBurst(newBurst int) {
	lim.SetBurstAt(time.Now(), newBurst)
}

// SetBurstAt sets a new burst size for the limiter.
func (lim *Limiter) SetBurstAt(now time.Time, newBurst int) {
	lim.mu.Lock()
	defer lim.mu.Unlock()

	now, _, tokens := lim.advance(now)

	lim.last = now
	lim.tokens = tokens
	lim.burst = newBurst
}

// reserveN is a helper method for AllowN, ReserveN, and WaitN.
// maxFutureReserve specifies the maximum reservation wait duration allowed.
// reserveN returns Reservation, not *Reservation, to avoid allocation in AllowN and WaitN.
func (lim *Limiter) reserveN(now time.Time, n int, maxFutureReserve time.Duration) Reservation {
	lim.mu.Lock()
	defer lim.mu.Unlock()

	if lim.limit == Inf {
		return Reservation{
			ok:        true,
			lim:       lim,
			tokens:    n,
			timeToAct: now,
		}
	} else if lim.limit == 0 {
		var ok bool
		if lim.burst >= n {
			ok = true
			lim.burst -= n
		}
		return Reservation{
			ok:        ok,
			lim:       lim,
			tokens:    lim.burst,
			timeToAct: now,
		}
	}

	now, last, tokens := lim.advance(now)

	// Calculate the remaining number of tokens resulting from the request.
	tokens -= float64(n)

	// Calculate the wait duration
	var waitDuration time.Duration
	if tokens < 0 {
		waitDuration = lim.limit.durationFromTokens(-tokens)
	}

	// Decide result
	ok := n <= lim.burst && waitDuration <= maxFutureReserve

	// Prepare reservation
	r := Reservation{
		ok:    ok,
		lim:   lim,
		limit: lim.limit,
	}
	if ok {
		r.tokens = n
		r.timeToAct = now.Add(waitDuration)
	}

	// Update state
	if ok {
		lim.last = now
		lim.tokens = tokens
		lim.lastEvent = r.timeToAct
	} else {
		lim.last = last
	}

	return r
}

// advance calculates and returns an updated state for lim resulting from the passage of time.
// lim is not changed.
// advance requires that lim.mu is held.
func (lim *Limiter) advance(now time.Time) (newNow time.Time, newLast time.Time, newTokens float64) {
	last := lim.last
	if now.Before(last) {
		last = now
	}

	// Calculate the new number of tokens, due to time that passed.
	elapsed := now.Sub(last)
	delta := lim.limit.tokensFromDuration(elapsed)
	tokens := lim.tokens + delta
	if burst := float64(lim.burst); tokens > burst {
		tokens = burst
	}
	return now, last, tokens
}

// durationFromTokens is a unit conversion function from the number of tokens to the duration
// of time it takes to accumulate them at a rate of limit tokens per second.
func (limit Limit) durationFromTokens(tokens float64) time.Duration {
	if limit <= 0 {
		return InfDuration
	}
	seconds := tokens / float64(limit)
	return time.Duration(float64(time.Second) * seconds)
}

// tokensFromDuration is a unit conversion function from a time duration to the number of tokens
// which could be accumulated during that duration at a rate of limit tokens per second.
func (limit Limit) tokensFromDuration(d time.Duration) float64 {
<<<<<<< HEAD
=======
	if limit <= 0 {
		return 0
	}
>>>>>>> 955f49cb
	return d.Seconds() * float64(limit)
}<|MERGE_RESOLUTION|>--- conflicted
+++ resolved
@@ -400,11 +400,8 @@
 // tokensFromDuration is a unit conversion function from a time duration to the number of tokens
 // which could be accumulated during that duration at a rate of limit tokens per second.
 func (limit Limit) tokensFromDuration(d time.Duration) float64 {
-<<<<<<< HEAD
-=======
 	if limit <= 0 {
 		return 0
 	}
->>>>>>> 955f49cb
 	return d.Seconds() * float64(limit)
 }