--- conflicted
+++ resolved
@@ -18,10 +18,7 @@
 )
 
 var errDecode = errors.New("cannot parse invalid wire-format data")
-<<<<<<< HEAD
-=======
 var errRecursionDepth = errors.New("exceeded maximum recursion depth")
->>>>>>> 955f49cb
 
 type unmarshalOptions struct {
 	flags    protoiface.UnmarshalInputFlags
