--- conflicted
+++ resolved
@@ -9,12 +9,8 @@
 	"fmt"
 	"time"
 
-<<<<<<< HEAD
 	kubeClient "github.com/k8snetworkplumbingwg/whereabouts/pkg/storage/kubernetes"
-	apps "k8s.io/api/apps/v1"
-=======
 	appsv1 "k8s.io/api/apps/v1"
->>>>>>> 59f10529
 	v1 "k8s.io/api/core/v1"
 	k8serrors "k8s.io/apimachinery/pkg/api/errors"
 	metav1 "k8s.io/apimachinery/pkg/apis/meta/v1"
@@ -56,20 +52,13 @@
 	}
 }
 
-<<<<<<< HEAD
 func isReplicaSetSteady(cs *kubernetes.Clientset, replicaSetName, namespace, label string) wait.ConditionFunc {
 	return func() (bool, error) {
 		podList, err := ListPods(cs, namespace, label)
-=======
-func doesStatefulsetComplyWithCondition(cs *kubernetes.Clientset, serviceName string, namespace string, expectedReplicas int, predicate statefulSetPredicate) wait.ConditionFunc {
-	return func() (bool, error) {
-		statefulSet, err := cs.AppsV1().StatefulSets(namespace).Get(context.Background(), serviceName, metav1.GetOptions{})
->>>>>>> 59f10529
-		if err != nil {
-			return false, err
-		}
-
-<<<<<<< HEAD
+		if err != nil {
+			return false, err
+		}
+
 		replicaSet, err := cs.AppsV1().ReplicaSets(namespace).Get(context.Background(), replicaSetName, metav1.GetOptions{})
 		if err != nil {
 			return false, err
@@ -80,6 +69,17 @@
 		} else {
 			return false, nil
 		}
+	}
+}
+
+func doesStatefulsetComplyWithCondition(cs *kubernetes.Clientset, serviceName string, namespace string, expectedReplicas int, predicate statefulSetPredicate) wait.ConditionFunc {
+	return func() (bool, error) {
+		statefulSet, err := cs.AppsV1().StatefulSets(namespace).Get(context.Background(), serviceName, metav1.GetOptions{})
+		if err != nil {
+			return false, err
+		}
+
+		return predicate(statefulSet, expectedReplicas), nil
 	}
 }
 
@@ -100,7 +100,7 @@
 // 1. number of pods that are ready should equal that of spec
 // 2. number of pods matching replicaSet's selector should equal that of spec
 //    (in 0 replicas case, replicas should finish terminating before this comes true)
-func isReplicaSetSynchronized(replicaSet *apps.ReplicaSet, podList *v1.PodList) bool {
+func isReplicaSetSynchronized(replicaSet *appsv1.ReplicaSet, podList *v1.PodList) bool {
 	return replicaSet.Status.ReadyReplicas == (*replicaSet.Spec.Replicas) && int32(len(podList.Items)) == (*replicaSet.Spec.Replicas)
 }
 
@@ -116,11 +116,6 @@
 		}
 
 		return true, nil
-	}
-}
-
-=======
-		return predicate(statefulSet, expectedReplicas), nil
 	}
 }
 
@@ -160,7 +155,6 @@
 	return len(pods.Items) == 0
 }
 
->>>>>>> 59f10529
 // WaitForPodReady polls up to timeout seconds for pod to enter steady state (running or succeeded state).
 // Returns an error if the pod never enters a steady state.
 func WaitForPodReady(cs *kubernetes.Clientset, namespace, podName string, timeout time.Duration) error {
@@ -175,7 +169,7 @@
 
 // This function only plays nice with the replicaSet it's being used with.
 // Any pods that might be up still from a previous test may cause unexpected results.
-func WaitForReplicaSetSteadyState(cs *kubernetes.Clientset, namespace, label string, replicaSet *apps.ReplicaSet, timeout time.Duration) error {
+func WaitForReplicaSetSteadyState(cs *kubernetes.Clientset, namespace, label string, replicaSet *appsv1.ReplicaSet, timeout time.Duration) error {
 	return wait.PollImmediate(time.Second, timeout, isReplicaSetSteady(cs, replicaSet.Name, namespace, label))
 }
 
