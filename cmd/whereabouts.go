package main

import (
	"fmt"
	"github.com/containernetworking/cni/pkg/skel"
	cnitypes "github.com/containernetworking/cni/pkg/types"
	"github.com/containernetworking/cni/pkg/types/current"
	"github.com/containernetworking/cni/pkg/version"
	"github.com/dougbtv/whereabouts/pkg/allocate"
	"github.com/dougbtv/whereabouts/pkg/config"
	"github.com/dougbtv/whereabouts/pkg/logging"
	"github.com/dougbtv/whereabouts/pkg/storage"
	"github.com/dougbtv/whereabouts/pkg/types"
)

func main() {
	// TODO: implement plugin version
	skel.PluginMain(cmdAdd, cmdGet, cmdDel, version.All, "TODO")
}

func cmdGet(args *skel.CmdArgs) error {
	// TODO
	return fmt.Errorf("CNI GET method is not implemented")
}

func cmdAdd(args *skel.CmdArgs) error {
	ipamConf, confVersion, err := config.LoadIPAMConfig(args.StdinData, args.Args)
	if err != nil {
		logging.Errorf("IPAM configuration load failed: %s", err)
		return err
	}
	logging.Debugf("ADD - IPAM configuration successfully read: %+v", filterConf(*ipamConf))

	// Initialize our result, and assign DNS & routing.
	result := &current.Result{}
	result.DNS = ipamConf.DNS
	result.Routes = ipamConf.Routes

	logging.Debugf("Beginning IPAM for ContainerID: %v", args.ContainerID)
	newip, err := storage.IPManagement(types.Allocate, *ipamConf, args.ContainerID)
	if err != nil {
		logging.Errorf("Error at storage engine: %s", err)
		return fmt.Errorf("Error at storage engine: %w", err)
	}

	// Determine if v4 or v6.
	var useVersion string
	if allocate.IsIPv4(newip.IP) {
		useVersion = "4"
	} else {
		useVersion = "6"
	}

	result.IPs = append(result.IPs, &current.IPConfig{
		Version: useVersion,
		Address: newip,
		Gateway: ipamConf.Gateway})

	// Assign all the static IP elements.
	for _, v := range ipamConf.Addresses {
		result.IPs = append(result.IPs, &current.IPConfig{
			Version: v.Version,
			Address: v.Address,
			Gateway: v.Gateway})
	}

	return cnitypes.PrintResult(result, confVersion)
}

func cmdDel(args *skel.CmdArgs) error {
	ipamConf, _, err := config.LoadIPAMConfig(args.StdinData, args.Args)
	if err != nil {
		logging.Errorf("IPAM configuration load failed: %s", err)
		return err
	}
	logging.Debugf("DEL - IPAM configuration successfully read: %+v", filterConf(*ipamConf))
	logging.Debugf("ContainerID: %v", args.ContainerID)

	_, err = storage.IPManagement(types.Deallocate, *ipamConf, args.ContainerID)
	if err != nil {
<<<<<<< HEAD
		re, ok := err.(*types.IPNotFoundError)
		if ok {
			logging.Debugf("Cannot deallocate IP, it might not have been assigned by us, so ignoring. %s", re)
		} else {
			logging.Errorf("Error deallocating IP: %s", err)
			return fmt.Errorf("Error deallocating IP: %s", err)
		}
=======
		logging.Verbosef("WARNING: Problem deallocating IP: %s", err)
		// return fmt.Errorf("Error deallocating IP: %s", err)
>>>>>>> e30a59a7
	}

	return nil
}

func filterConf(conf types.IPAMConfig) types.IPAMConfig {
	new := conf
	new.EtcdPassword = "*********"
	return new
}<|MERGE_RESOLUTION|>--- conflicted
+++ resolved
@@ -77,21 +77,18 @@
 	logging.Debugf("ContainerID: %v", args.ContainerID)
 
 	_, err = storage.IPManagement(types.Deallocate, *ipamConf, args.ContainerID)
-	if err != nil {
-<<<<<<< HEAD
+
+  if err != nil {
 		re, ok := err.(*types.IPNotFoundError)
-		if ok {
+	
+    if ok {
 			logging.Debugf("Cannot deallocate IP, it might not have been assigned by us, so ignoring. %s", re)
 		} else {
 			logging.Errorf("Error deallocating IP: %s", err)
 			return fmt.Errorf("Error deallocating IP: %s", err)
 		}
-=======
-		logging.Verbosef("WARNING: Problem deallocating IP: %s", err)
-		// return fmt.Errorf("Error deallocating IP: %s", err)
->>>>>>> e30a59a7
-	}
-
+	
+  }
 	return nil
 }
 
