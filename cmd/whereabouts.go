package main

import (
	"fmt"
	"net"
	"strings"

	"github.com/containernetworking/cni/pkg/skel"
	cnitypes "github.com/containernetworking/cni/pkg/types"
	"github.com/containernetworking/cni/pkg/types/current"
	"github.com/containernetworking/cni/pkg/version"
	"github.com/dougbtv/whereabouts/pkg/allocate"
	"github.com/dougbtv/whereabouts/pkg/config"
	"github.com/dougbtv/whereabouts/pkg/logging"
	"github.com/dougbtv/whereabouts/pkg/storage"
	"github.com/dougbtv/whereabouts/pkg/storage/kubernetes"
	"github.com/dougbtv/whereabouts/pkg/types"
)

func main() {
	// TODO: implement plugin version
	skel.PluginMain(cmdAdd, cmdGet, cmdDel, version.All, "TODO")
}

func cmdGet(args *skel.CmdArgs) error {
	// TODO
	return fmt.Errorf("CNI GET method is not implemented")
}

func cmdAdd(args *skel.CmdArgs) error {
	ipamConf, confVersion, err := config.LoadIPAMConfig(args.StdinData, args.Args)
	if err != nil {
		logging.Errorf("IPAM configuration load failed: %s", err)
		return err
	}
	logging.Debugf("ADD - IPAM configuration successfully read: %+v", filterConf(*ipamConf))

	// Initialize our result, and assign DNS & routing.
	result := &current.Result{}
	result.DNS = ipamConf.DNS
	result.Routes = ipamConf.Routes

	logging.Debugf("Beginning IPAM for ContainerID: %v", args.ContainerID)
<<<<<<< HEAD
	newip, gateway, err := storage.IPManagement(types.Allocate, *ipamConf, args.ContainerID, getPodRef(args.Args))
=======
	var newip net.IPNet

	switch ipamConf.Datastore {
	case types.DatastoreETCD:
		newip, err = storage.IPManagementEtcd(types.Allocate, *ipamConf, args.ContainerID, getPodRef(args.Args))
	case types.DatastoreKubernetes:
		newip, err = kubernetes.IPManagement(types.Allocate, *ipamConf, args.ContainerID, getPodRef(args.Args))
	}
>>>>>>> ff55f060
	if err != nil {
		logging.Errorf("Error at storage engine: %s", err)
		return fmt.Errorf("Error at storage engine: %w", err)
	}

	// Determine if v4 or v6.
	var useVersion string
	if allocate.IsIPv4(newip.IP) {
		useVersion = "4"
	} else {
		useVersion = "6"
	}

	result.IPs = append(result.IPs, &current.IPConfig{
		Version: useVersion,
		Address: newip,
		Gateway: gateway})

	// Assign all the static IP elements.
	for _, v := range ipamConf.Addresses {
		result.IPs = append(result.IPs, &current.IPConfig{
			Version: v.Version,
			Address: v.Address,
			Gateway: v.Gateway})
	}

	return cnitypes.PrintResult(result, confVersion)
}

func cmdDel(args *skel.CmdArgs) error {
	ipamConf, _, err := config.LoadIPAMConfig(args.StdinData, args.Args)
	if err != nil {
		logging.Errorf("IPAM configuration load failed: %s", err)
		return err
	}
	logging.Debugf("DEL - IPAM configuration successfully read: %+v", filterConf(*ipamConf))
	logging.Debugf("Beginning delete for ContainerID: %v", args.ContainerID)

<<<<<<< HEAD
	_, _, err = storage.IPManagement(types.Deallocate, *ipamConf, args.ContainerID, getPodRef(args.Args))
=======
	switch ipamConf.Datastore {
	case types.DatastoreETCD:
		_, err = storage.IPManagementEtcd(types.Deallocate, *ipamConf, args.ContainerID, getPodRef(args.Args))
	case types.DatastoreKubernetes:
		_, err = kubernetes.IPManagement(types.Deallocate, *ipamConf, args.ContainerID, getPodRef(args.Args))
	}
>>>>>>> ff55f060
	if err != nil {
		logging.Verbosef("WARNING: Problem deallocating IP: %s", err)
		// return fmt.Errorf("Error deallocating IP: %s", err)
	}

	return nil
}

func filterConf(conf types.IPAMConfig) types.IPAMConfig {
	new := conf
	new.EtcdPassword = "*********"
	return new
}

// GetPodRef constructs the PodRef string from CNI arguments.
// It returns an empty string, if K8S_POD_NAMESPACE & K8S_POD_NAME arguments are not provided.
func getPodRef(args string) string {
	podNs := ""
	podName := ""

	for _, arg := range strings.Split(args, ";") {
		if strings.HasPrefix(arg, "K8S_POD_NAMESPACE=") {
			podNs = strings.TrimPrefix(arg, "K8S_POD_NAMESPACE=")
		}
		if strings.HasPrefix(arg, "K8S_POD_NAME=") {
			podName = strings.TrimPrefix(arg, "K8S_POD_NAME=")
		}
	}

	if podNs != "" && podName != "" {
		return podNs + "/" + podName
	}
	return ""
}<|MERGE_RESOLUTION|>--- conflicted
+++ resolved
@@ -41,9 +41,6 @@
 	result.Routes = ipamConf.Routes
 
 	logging.Debugf("Beginning IPAM for ContainerID: %v", args.ContainerID)
-<<<<<<< HEAD
-	newip, gateway, err := storage.IPManagement(types.Allocate, *ipamConf, args.ContainerID, getPodRef(args.Args))
-=======
 	var newip net.IPNet
 
 	switch ipamConf.Datastore {
@@ -52,7 +49,6 @@
 	case types.DatastoreKubernetes:
 		newip, err = kubernetes.IPManagement(types.Allocate, *ipamConf, args.ContainerID, getPodRef(args.Args))
 	}
->>>>>>> ff55f060
 	if err != nil {
 		logging.Errorf("Error at storage engine: %s", err)
 		return fmt.Errorf("Error at storage engine: %w", err)
@@ -91,16 +87,12 @@
 	logging.Debugf("DEL - IPAM configuration successfully read: %+v", filterConf(*ipamConf))
 	logging.Debugf("Beginning delete for ContainerID: %v", args.ContainerID)
 
-<<<<<<< HEAD
-	_, _, err = storage.IPManagement(types.Deallocate, *ipamConf, args.ContainerID, getPodRef(args.Args))
-=======
 	switch ipamConf.Datastore {
 	case types.DatastoreETCD:
 		_, err = storage.IPManagementEtcd(types.Deallocate, *ipamConf, args.ContainerID, getPodRef(args.Args))
 	case types.DatastoreKubernetes:
 		_, err = kubernetes.IPManagement(types.Deallocate, *ipamConf, args.ContainerID, getPodRef(args.Args))
 	}
->>>>>>> ff55f060
 	if err != nil {
 		logging.Verbosef("WARNING: Problem deallocating IP: %s", err)
 		// return fmt.Errorf("Error deallocating IP: %s", err)
