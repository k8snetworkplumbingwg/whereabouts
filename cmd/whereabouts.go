--- conflicted
+++ resolved
@@ -39,11 +39,7 @@
 	result.Routes = ipamConf.Routes
 
 	logging.Debugf("Beginning IPAM for ContainerID: %v", args.ContainerID)
-<<<<<<< HEAD
-	newip, gateway, err := storage.IPManagement(types.Allocate, *ipamConf, args.ContainerID)
-=======
-	newip, err := storage.IPManagement(types.Allocate, *ipamConf, args.ContainerID, getPodRef(args.Args))
->>>>>>> 1766cdf3
+	newip, gateway, err := storage.IPManagement(types.Allocate, *ipamConf, args.ContainerID, getPodRef(args.Args))
 	if err != nil {
 		logging.Errorf("Error at storage engine: %s", err)
 		return fmt.Errorf("Error at storage engine: %w", err)
@@ -82,11 +78,7 @@
 	logging.Debugf("DEL - IPAM configuration successfully read: %+v", filterConf(*ipamConf))
 	logging.Debugf("ContainerID: %v", args.ContainerID)
 
-<<<<<<< HEAD
-	_, _, err = storage.IPManagement(types.Deallocate, *ipamConf, args.ContainerID)
-=======
-	_, err = storage.IPManagement(types.Deallocate, *ipamConf, args.ContainerID, getPodRef(args.Args))
->>>>>>> 1766cdf3
+	_, _, err = storage.IPManagement(types.Deallocate, *ipamConf, args.ContainerID, getPodRef(args.Args))
 	if err != nil {
 		logging.Verbosef("WARNING: Problem deallocating IP: %s", err)
 		// return fmt.Errorf("Error deallocating IP: %s", err)
