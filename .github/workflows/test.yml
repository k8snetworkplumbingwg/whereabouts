--- conflicted
+++ resolved
@@ -86,13 +86,7 @@
       - name: Execute golang based E2E tests
         env:
           KUBECONFIG: /home/runner/.kube/config
-<<<<<<< HEAD
           NUMBER_OF_THRASH_ITER: 20
           FILL_PERCENT_CAPACITY: 20
         run: pushd e2e; go test -v . -timeout 1h; popd
-        
-=======
-
-      - name: Execute E2E tests
-        run: NUMBER_OF_THRASH_ITER=20 FILL_PERCENT_CAPACITY=20 ./hack/e2e-test.sh --number-of-compute $NUMBER_OF_COMPUTE_NODES
->>>>>>> 59f10529
+        